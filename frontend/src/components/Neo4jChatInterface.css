<<<<<<< HEAD
/* Analyo Interface - Theme-Aware Design */

/* CSS Reset and Base */
* {
  box-sizing: border-box;
}

/* Main Interface Container */
.analyo-interface {
  display: flex;
  height: 100vh;
  font-family: -apple-system, BlinkMacSystemFont, 'Segoe UI', 'Roboto', sans-serif;
  overflow: hidden;
  transition: all var(--transition-base);
}

/* Light Theme */
.light-theme .analyo-interface {
  background-color: var(--bg-light);
  color: var(--text-light);
}

/* Dark Theme */
.dark-theme .analyo-interface {
  background-color: #212121;
  color: #ffffff;
}

/* ===== LEFT SIDEBAR ===== */
.left-sidebar {
  width: 260px;
  min-width: 260px;
  display: flex;
  flex-direction: column;
  height: 100vh;
  z-index: 200;
  flex-shrink: 0;
  transition: all var(--transition-base);
}

/* Light Theme Sidebar */
.light-theme .left-sidebar {
  background-color: var(--surface-light);
  border-right: 1px solid var(--border-light);
}

/* Dark Theme Sidebar */
.dark-theme .left-sidebar {
  background-color: #171717;
  border-right: 1px solid #2d2d2d;
}

/* Sidebar Header */
.sidebar-header {
  padding: 1rem;
  display: flex;
  flex-direction: column;
  gap: 0.75rem;
  transition: all var(--transition-base);
}

/* Light Theme Sidebar Header */
.light-theme .sidebar-header {
  border-bottom: 1px solid var(--border-light);
}

/* Dark Theme Sidebar Header */
.dark-theme .sidebar-header {
  border-bottom: 1px solid #2d2d2d;
}

.app-name {
  font-family: "Fascinate Inline", system-ui;
  font-size: 1.5rem;
  font-weight: 600;
  margin: 0;
  background: linear-gradient(45deg, #3b82f6, #8b5cf6);
  -webkit-background-clip: text;
  -webkit-text-fill-color: transparent;
  background-clip: text;
}

.start-new-btn {
  display: flex;
  align-items: center;
  gap: 0.5rem;
  padding: 0.75rem;
  border-radius: 0.5rem;
  font-size: 0.875rem;
  cursor: pointer;
  transition: all 0.2s ease;
  width: 100%;
  border: 1px solid;
}

/* Light Theme Button */
.light-theme .start-new-btn {
  background-color: var(--surface-light);
  border-color: var(--border-light);
  color: var(--text-light);
}

.light-theme .start-new-btn:hover {
  background-color: #e5e7eb;
  border-color: #d1d5db;
}

/* Dark Theme Button */
.dark-theme .start-new-btn {
  background-color: #2d2d2d;
  border-color: #404040;
  color: #ffffff;
}

.dark-theme .start-new-btn:hover {
  background-color: #404040;
  border-color: #525252;
}

.start-new-btn:active {
  transform: translateY(1px);
}

/* Sidebar Search */
.sidebar-search {
  padding: 1rem;
  transition: all var(--transition-base);
}

/* Light Theme Sidebar Search */
.light-theme .sidebar-search {
  border-bottom: 1px solid var(--border-light);
}

/* Dark Theme Sidebar Search */
.dark-theme .sidebar-search {
  border-bottom: 1px solid #2d2d2d;
}

.search-container {
  position: relative;
  display: flex;
  align-items: center;
}

.search-icon {
  position: absolute;
  left: 0.75rem;
  z-index: 1;
  transition: all var(--transition-base);
}

/* Light Theme Search Icon */
.light-theme .search-icon {
  color: var(--text-secondary-light);
}

/* Dark Theme Search Icon */
.dark-theme .search-icon {
  color: #a3a3a3;
}

.search-input {
  width: 100%;
  padding: 0.75rem 0.75rem 0.75rem 2.5rem;
  border: 1px solid;
  border-radius: 0.5rem;
  font-size: 0.875rem;
  outline: none;
  transition: all 0.2s ease;
}

/* Light Theme Search Input */
.light-theme .search-input {
  background-color: var(--bg-light);
  border-color: var(--border-light);
  color: var(--text-light);
}

.light-theme .search-input:focus {
  border-color: var(--primary-light);
  box-shadow: 0 0 0 3px rgba(59, 130, 246, 0.1);
}

.light-theme .search-input::placeholder {
  color: var(--text-secondary-light);
}

/* Dark Theme Search Input */
.dark-theme .search-input {
  background-color: #2d2d2d;
  border-color: #404040;
  color: #ffffff;
}

.dark-theme .search-input:focus {
  border-color: #3b82f6;
  box-shadow: 0 0 0 3px rgba(59, 130, 246, 0.1);
}

.dark-theme .search-input::placeholder {
  color: #a3a3a3;
}

/* File Tree */
.file-tree {
  flex: 1;
  display: flex;
  flex-direction: column;
  overflow: hidden;
}

.file-tree-header {
  padding: 1rem;
  border-bottom: 1px solid #2d2d2d;
  display: flex;
  align-items: center;
  justify-content: space-between;
  font-size: 0.875rem;
  font-weight: 600;
  color: #a3a3a3;
}

.file-tree-content {
  flex: 1;
  overflow-y: auto;
  overflow-x: hidden;
  padding: 0.5rem;
  scrollbar-width: thin;
  scrollbar-color: #404040 #171717;
}

/* Custom scrollbar for webkit browsers */
.file-tree-content::-webkit-scrollbar {
  width: 6px;
}

.file-tree-content::-webkit-scrollbar-track {
  background: #171717;
}

.file-tree-content::-webkit-scrollbar-thumb {
  background: #404040;
  border-radius: 3px;
}

.file-tree-content::-webkit-scrollbar-thumb:hover {
  background: #525252;
}

.loading-spinner {
  width: 16px;
  height: 16px;
  border: 2px solid #404040;
  border-top: 2px solid #3b82f6;
  border-radius: 50%;
  animation: spin 1s linear infinite;
}

@keyframes spin {
  0% { transform: rotate(0deg); }
  100% { transform: rotate(360deg); }
}

/* ===== MAIN CONTENT AREA ===== */
.main-content {
  flex: 1;
  display: flex;
  flex-direction: column;
  position: relative;
  min-width: 0; /* Prevents flex item from overflowing */
  transition: all var(--transition-base);
}

/* Light Theme Main Content */
.light-theme .main-content {
  background-color: var(--bg-light);
}

/* Dark Theme Main Content */
.dark-theme .main-content {
  background-color: #212121;
}

.chat-container {
  display: flex;
  flex-direction: column;
  height: 100vh;
  position: relative;
  overflow: hidden;
}

/* View Graph Button */
.view-graph-btn {
  position: absolute;
  top: 1rem;
  right: 1rem;
  display: flex;
  align-items: center;
  gap: 0.5rem;
  padding: 0.75rem 1rem;
  background-color: #2d2d2d;
  border: 1px solid #404040;
  border-radius: 0.5rem;
  color: #ffffff;
  font-size: 0.875rem;
  cursor: pointer;
  transition: all 0.2s ease;
  z-index: 10;
}

.view-graph-btn:hover {
  background-color: #404040;
  border-color: #3b82f6;
  transform: translateY(-1px);
}

/* Active state for View Graph Button when graph is open */
.view-graph-btn.active {
  background-color: #3b82f6;
  border-color: #3b82f6;
  color: #ffffff;
}

.view-graph-btn.active:hover {
  background-color: #2563eb;
  border-color: #2563eb;
}

/* Chat Messages Area */
.chat-messages {
  flex: 1;
  overflow-y: auto;
  padding: 2rem;
  padding-bottom: 120px; /* Space for input */
}

/* Chat Messages Styling */
.analyo-chat-messages {
  flex: 1;
  overflow-y: auto;
  padding: 1rem;
  scroll-behavior: smooth;
}

.analyo-message {
  margin-bottom: 1.5rem;
  padding: 1rem;
  border-radius: 12px;
  max-width: 85%;
  position: relative;
}

.analyo-message.user-message {
  background: #2f2f2f;
  margin-left: auto;
  border: 1px solid #404040;
}

.analyo-message.ai-message {
  background: #1a1a1a;
  margin-right: auto;
  border: 1px solid #333;
}

.message-header {
  display: flex;
  align-items: center;
  justify-content: space-between;
  margin-bottom: 0.5rem;
  font-size: 0.8rem;
  opacity: 0.7;
}

.message-sender {
  font-weight: 600;
  text-transform: uppercase;
  letter-spacing: 0.5px;
}

.message-time {
  font-size: 0.7rem;
}

.message-content {
  line-height: 1.6;
  color: #e5e5e5;
}

.message-content h1,
.message-content h2,
.message-content h3,
.message-content h4,
.message-content h5,
.message-content h6 {
  color: #fff;
  margin: 1rem 0 0.5rem 0;
}

.message-content p {
  margin: 0.5rem 0;
}

.message-content ul,
.message-content ol {
  margin: 0.5rem 0;
  padding-left: 1.5rem;
}

.message-content li {
  margin: 0.25rem 0;
}

.message-content code {
  background: #2a2a2a;
  padding: 0.2rem 0.4rem;
  border-radius: 4px;
  font-family: 'Consolas', 'Monaco', 'Courier New', monospace;
  font-size: 0.9em;
  border: 1px solid #404040;
}

.message-content pre {
  background: #1a1a1a;
  border: 1px solid #333;
  border-radius: 8px;
  padding: 1rem;
  overflow-x: auto;
  margin: 0.5rem 0;
}

.message-content pre code {
  background: none;
  border: none;
  padding: 0;
}

.code-block-container {
  margin: 1rem 0;
  border-radius: 8px;
  overflow: hidden;
  border: 1px solid #333;
}

.structured-ai-response {
  display: flex;
  flex-direction: column;
  gap: 1rem;
}

.code-snippet {
  border-radius: 8px;
  overflow: hidden;
  border: 1px solid #333;
}

.entity-reference {
  display: flex;
  align-items: center;
  gap: 0.5rem;
  padding: 0.75rem 1rem;
  background: #2a2a2a;
  border-radius: 8px;
  border: 1px solid #404040;
  font-family: 'Consolas', 'Monaco', 'Courier New', monospace;
  font-size: 0.9rem;
}

.file-name {
  color: #60a5fa;
  font-weight: 600;
}

.arrow {
  color: #9ca3af;
}

.entity-name {
  color: #10b981;
  font-weight: 600;
}

.response-sections {
  padding: 0.5rem 0;
}

/* Empty State */
.analyo-empty-state {
  display: flex;
  flex-direction: column;
  align-items: center;
  justify-content: center;
  text-align: center;
  padding: 3rem 2rem;
  color: #9ca3af;
  height: 100%;
  min-height: 300px;
}

.analyo-empty-state svg {
  margin-bottom: 1.5rem;
  opacity: 0.6;
}

.analyo-empty-state h3 {
  font-size: 1.25rem;
  font-weight: 600;
  margin-bottom: 0.5rem;
  color: #e5e5e5;
}

.analyo-empty-state p {
  font-size: 0.95rem;
  line-height: 1.5;
  max-width: 400px;
}

.analyo-empty-state strong {
  color: #60a5fa;
  font-weight: 600;
}

/* Loading States */
.analyo-loading-container {
  display: flex;
  flex-direction: column;
  align-items: center;
  justify-content: center;
  padding: 3rem 2rem;
  color: #9ca3af;
  height: 100%;
  min-height: 200px;
}

.analyo-spinner {
  display: flex;
  gap: 4px;
  margin-bottom: 1rem;
}

.analyo-spinner > div {
  width: 8px;
  height: 8px;
  background-color: #60a5fa;
  border-radius: 100%;
  animation: sk-bouncedelay 1.4s infinite ease-in-out;
}

.analyo-spinner .bounce1 {
  animation-delay: -0.32s;
}

.analyo-spinner .bounce2 {
  animation-delay: -0.16s;
}

@keyframes sk-bouncedelay {
  0%, 80%, 100% { 
    transform: scale(0);
  } 40% { 
    transform: scale(1.0);
  }
}

.analyo-typing {
  display: flex;
  gap: 4px;
  padding: 1rem 0;
}

.analyo-typing span {
  height: 8px;
  width: 8px;
  background: #60a5fa;
  border-radius: 50%;
  display: inline-block;
  animation: typing 1.4s infinite ease-in-out;
}

.analyo-typing span:nth-child(1) { animation-delay: 0s; }
.analyo-typing span:nth-child(2) { animation-delay: 0.2s; }
.analyo-typing span:nth-child(3) { animation-delay: 0.4s; }
.analyo-typing span:nth-child(4) { animation-delay: 0.6s; }
.analyo-typing span:nth-child(5) { animation-delay: 0.8s; }

@keyframes typing {
  0%, 60%, 100% {
    transform: scale(1);
    opacity: 0.4;
  }
  30% {
    transform: scale(1.3);
    opacity: 1;
  }
}

/* ===== GRAPH OVERLAY - FULLSCREEN ===== */
.graph-overlay {
  position: fixed;
  top: 0;
  left: 260px; /* Start after the sidebar */
  right: 0;
  bottom: 0;
  background-color: rgba(0, 0, 0, 0.95);
  backdrop-filter: blur(4px);
  z-index: 150; /* Lower than sidebar but higher than main content */
  animation: slideIn 0.3s ease-out;
}

@keyframes slideIn {
  from {
    transform: translateX(100%);
    opacity: 0;
  }
  to {
    transform: translateX(0);
    opacity: 1;
  }
}

.graph-panel {
  background-color: #171717;
  height: 100%;
  width: 100%;
  border-left: 1px solid #2d2d2d;
  border-radius: 0;
  display: flex;
  flex-direction: column;
  overflow: hidden;
}

.graph-header {
  display: flex;
  align-items: center;
  justify-content: space-between;
  padding: 1.5rem 2rem;
  border-bottom: 1px solid #2d2d2d;
  background-color: #1a1a1a;
}

.graph-header h3 {
  margin: 0;
  font-size: 1.25rem;
  font-weight: 600;
  color: #ffffff;
}

.close-graph-btn {
  padding: 0.5rem;
  background-color: #2d2d2d;
  border: 1px solid #404040;
  border-radius: 0.5rem;
  color: #a3a3a3;
  cursor: pointer;
  transition: all 0.2s ease;
  display: flex;
  align-items: center;
  justify-content: center;
}

.close-graph-btn:hover {
  background-color: #404040;
  color: #ffffff;
}

.graph-content {
  flex: 1;
  display: flex;
  overflow: hidden;
}

.graph-controls-section {
  width: 300px;
  min-width: 300px;
  background-color: #1a1a1a;
  border-right: 1px solid #2d2d2d;
  overflow-y: auto;
  height: 100%;
}

.graph-view-section {
  flex: 1;
  background-color: #212121;
  overflow: hidden;
  height: 100%;
  position: relative;
}

/* File tree styles integration */
.file-tree-content .file-item {
  padding: 0.5rem 0.75rem;
  margin: 0.125rem 0;
  border-radius: 0.375rem;
  cursor: pointer;
  transition: all 0.2s ease;
  color: #a3a3a3;
  font-size: 0.875rem;
}

.file-tree-content .file-item:hover {
  background-color: #2d2d2d;
  color: #ffffff;
}

.file-tree-content .file-item.selected {
  background-color: #3b82f6;
  color: #ffffff;
}

/* Chat Panel Integration */
.chat-panel {
  height: 100%;
  display: flex;
  flex-direction: column;
}

.chat-panel-header {
  display: none; /* Hide as we have our own file header */
}

.chat-history {
  flex: 1;
  overflow-y: auto;
  padding: 0;
}

.chat-input-container {
  display: none; /* Hide as we have our own input */
}

/* Chat Input Section */
.chat-input-section {
  position: sticky;
  bottom: 0;
  background: #212121;
  border-top: 1px solid #333;
  padding: 1.5rem;
  margin-top: auto;
  z-index: 20;
}

.chat-input-form {
  max-width: 900px;
  margin: 0 auto;
}

.input-container {
  display: flex;
  align-items: flex-end;
  gap: 0.75rem;
  background: #2a2a2a;
  border: 1px solid #404040;
  border-radius: 1rem;
  padding: 0.75rem 1rem;
  transition: all 0.2s ease;
}

.input-container:focus-within {
  border-color: #3b82f6;
  box-shadow: 0 0 0 3px rgba(59, 130, 246, 0.1);
}

.chat-textarea {
  flex: 1;
  background: transparent;
  border: none;
  outline: none;
  color: #ffffff;
  font-size: 1rem;
  line-height: 1.5;
  resize: none;
  max-height: 150px;
  overflow-y: auto;
  font-family: inherit;
}

.chat-textarea::placeholder {
  color: #9ca3af;
}

.send-button {
  background: #3b82f6;
  border: none;
  border-radius: 0.5rem;
  width: 40px;
  height: 40px;
  display: flex;
  align-items: center;
  justify-content: center;
  cursor: pointer;
  transition: all 0.2s ease;
  flex-shrink: 0;
}

.send-button:hover:not(:disabled) {
  background: #2563eb;
  transform: translateY(-1px);
}

.send-button:disabled {
  background: #404040;
  cursor: not-allowed;
  transform: none;
}

.send-button svg {
  color: #ffffff;
}

/* ===== RESPONSIVE DESIGN ===== */
@media (max-width: 768px) {
  .left-sidebar {
    width: 240px;
    min-width: 240px;
  }
  
  .graph-overlay {
    left: 240px;
  }
  
  .graph-controls-section {
    width: 250px;
    min-width: 250px;
  }
  
  .chat-input-section {
    padding: 1rem;
  }
  
  .chat-messages {
    padding: 1rem;
    padding-bottom: 100px;
  }
  
  .view-graph-btn {
    top: 0.5rem;
    right: 0.5rem;
    padding: 0.5rem 0.75rem;
    font-size: 0.8rem;
  }
}

/* Enhanced visibility when graph overlay is open */
.analyo-interface:has(.graph-overlay) .left-sidebar {
  box-shadow: 2px 0 10px rgba(0, 0, 0, 0.3);
  border-right: 2px solid #3b82f6;
}

/* Ensure file tree stays scrollable and visible */
.file-tree {
  position: relative;
  z-index: 250; /* Higher than graph overlay */
}

/* Smooth scrollbars */
::-webkit-scrollbar {
  width: 8px;
}

::-webkit-scrollbar-track {
  background: #171717;
}

::-webkit-scrollbar-thumb {
  background: #404040;
  border-radius: 4px;
}

::-webkit-scrollbar-thumb:hover {
  background: #525252;
}

[data-panel-resize-handle-id] {
  width: 1rem;
  background-color: transparent;
  position: relative;
}

[data-panel-resize-handle-id]:after {
  content: '';
  position: absolute;
  top: 50%;
  left: 50%;
  transform: translate(-50%, -50%);
  height: 30px;
  width: 2px;
  background-color: var(--border-light);
  border-radius: 2px;
}

.dark-theme [data-panel-resize-handle-id]:after {
  background-color: var(--border-dark);
}

/* Column 1: File List - Enhanced for better visibility */
.file-list-column {
  overflow: hidden;
  display: flex;
  flex-direction: column;
  border-radius: var(--radius-md);
  box-shadow: var(--shadow-sm);
  min-height: 0;
  height: 100%;
}

.light-theme .file-list-column {
  background-color: #f9f9f9;
  border: 1px solid var(--border-light);
}

.dark-theme .file-list-column {
  background-color: #1e1e1e;
  border: 1px solid var(--border-dark);
}

.file-list-container {
  display: flex;
  flex-direction: column;
  height: 100%;
}

.file-list-header {
  padding: 1.25rem;
  border-bottom: 1px solid;
  background: var(--bg-secondary);
}

.light-theme .file-list-header {
  border-color: var(--border-light);
  background: #ffffff;
}

.dark-theme .file-list-header {
  border-color: var(--border-dark);
  background: #2a2a2a;
}

.file-list-header h3 {
  margin: 0 0 0.75rem;
  font-size: 1.375rem;
  font-weight: 600;
  color: var(--text-primary);
}

.dark-theme .file-list-header h3 {
  color: var(--text-primary-dark);
}

.file-search {
  position: relative;
}

.file-search input {
  width: 100%;
  padding: 0.5rem;
  border-radius: var(--radius-sm);
  border: 1px solid;
  font-size: 0.875rem;
}

.light-theme .file-search input {
  border-color: var(--border-light);
  background-color: #ffffff;
}

.dark-theme .file-search input {
  border-color: var(--border-dark);
  background-color: #2a2a2a;
  color: #ffffff;
}

.search-clear-btn {
  position: absolute;
  right: 8px;
  top: 50%;
  transform: translateY(-50%);
  background: transparent;
  border: none;
  cursor: pointer;
  display: flex;
  align-items: center;
  justify-content: center;
  padding: 0;
  color: currentColor;
  opacity: 0.7;
}

.search-clear-btn:hover {
  opacity: 1;
}

.file-list-content {
  flex: 1;
  overflow-y: auto;
  padding: 0.5rem 0;
}

.file-tree {
  padding: 0.5rem 0;
}

.file-item {
  padding: 0.25rem 0.5rem;
  cursor: pointer;
  border-radius: var(--radius-sm);
  margin: 0.125rem 0;
  transition: background-color 0.2s;
  font-size: 0.875rem;
  display: flex;
  align-items: center;
}

.file-item-inner {
  display: flex;
  align-items: center;
  gap: 0.5rem;
  max-width: 100%;
  overflow: hidden;
}

.file-icon {
  flex-shrink: 0;
}

.file-name {
  white-space: nowrap;
  overflow: hidden;
  text-overflow: ellipsis;
}

.light-theme .file-item:hover {
  background-color: rgba(0, 0, 0, 0.05);
}

.dark-theme .file-item:hover {
  background-color: rgba(255, 255, 255, 0.05);
}

.file-item.selected {
  background-color: rgba(41, 98, 255, 0.1);
  font-weight: 500;
}

.dark-theme .file-item.selected {
  background-color: rgba(106, 183, 255, 0.15);
}

.folder-item {
  margin: 0.125rem 0;
}

.folder-header {
  display: flex;
  align-items: center;
  padding: 0.25rem 0.5rem;
  cursor: pointer;
  border-radius: var(--radius-sm);
  transition: background-color 0.2s;
  font-size: 0.875rem;
  gap: 0.5rem;
}

.light-theme .folder-header:hover {
  background-color: rgba(0, 0, 0, 0.05);
}

.dark-theme .folder-header:hover {
  background-color: rgba(255, 255, 255, 0.05);
}

.folder-toggle {
  flex-shrink: 0;
  transition: transform 0.2s;
}

.folder-toggle.expanded {
  transform: rotate(90deg);
}

.folder-icon {
  flex-shrink: 0;
}

.folder-name {
  flex-grow: 1;
  white-space: nowrap;
  overflow: hidden;
  text-overflow: ellipsis;
}

.folder-count {
  background-color: rgba(0, 0, 0, 0.1);
  border-radius: var(--radius-full);
  padding: 0.1rem 0.4rem;
  font-size: 0.75rem;
  font-weight: 500;
}

.dark-theme .folder-count {
  background-color: rgba(255, 255, 255, 0.1);
}

.nested-folder {
  margin-left: 0.5rem;
}

.no-files-message {
  display: flex;
  flex-direction: column;
  align-items: center;
  justify-content: center;
  padding: 2rem;
  text-align: center;
  color: var(--text-muted);
}

/* Error message styles */
.error-message {
  display: flex;
  flex-direction: column;
  align-items: center;
  justify-content: center;
  padding: 20px;
  text-align: center;
  background-color: rgba(255, 0, 0, 0.1);
  border-radius: 8px;
  margin: 10px 0;
}

.error-message svg {
  color: #d32f2f;
  margin-bottom: 10px;
}

.error-message p {
  color: #d32f2f;
  margin-bottom: 15px;
}

.retry-button {
  background-color: #2196f3;
  color: white;
  border: none;
  border-radius: 4px;
  padding: 8px 16px;
  cursor: pointer;
  font-size: 14px;
  font-weight: 500;
}

.retry-button:hover {
  background-color: #1976d2;
}

/* Column 2: Chat Panel - Enhanced for better usability */
.chat-panel-column {
  overflow: hidden;
  display: flex;
  flex-direction: column;
  border-radius: var(--radius-md);
  box-shadow: var(--shadow-sm);
  min-height: 0;
  height: 100%;
  margin-left: 0.5rem;
}

.light-theme .chat-panel-column {
  background-color: #ffffff;
  border: 1px solid var(--border-light);
}

.dark-theme .chat-panel-column {
  background-color: #1e1e1e;
  border: 1px solid var(--border-dark);
}

.chat-panel {
  display: flex;
  flex-direction: column;
  height: 100%;
  overflow: hidden;
}

.chat-panel-header {
  padding: 1rem;
  border-bottom: 1px solid;
  flex-shrink: 0; /* Prevent header from shrinking */
}

.light-theme .chat-panel-header {
  border-color: var(--border-light);
}

.dark-theme .chat-panel-header {
  border-color: var(--border-dark);
}

.chat-panel-header h3 {
  margin: 0;
  font-size: 1.25rem;
  white-space: nowrap;
  overflow: scroll;
  text-overflow: ellipsis;
  display: flex;
  align-items: center;
}

.chat-history {
  flex: 1;
  overflow-y: auto;
  padding: 1rem;
  display: flex;
  flex-direction: column;
  min-height: 0; /* Allow scrolling */
  padding-bottom: 0; /* Remove bottom padding to make space for sticky input */
}

/* Add padding to chat history to prevent content from being hidden behind sticky input */
.chat-history::after {
  content: '';
  height: 100px; /* Space for the sticky input area */
  flex-shrink: 0;
}

.chat-empty-state {
  flex: 1;
  display: flex;
  flex-direction: column;
  align-items: center;
  justify-content: center;
  text-align: center;
  color: var(--text-muted);
  padding: 2rem;
}

.chat-message {
  margin-bottom: 1rem;
  padding: 0.75rem 1rem;
  border-radius: var(--radius-md);
  max-width: 85%;
  box-shadow: 0 1px 3px rgba(0, 0, 0, 0.1);
  animation: fadeIn 0.3s ease-in-out;
}

@keyframes fadeIn {
  from { opacity: 0; transform: translateY(10px); }
  to { opacity: 1; transform: translateY(0); }
}

.user-message {
  align-self: flex-end;
  background-color: #e3f2fd;
  color: #0d47a1;
  border-bottom-right-radius: 4px;
}

.dark-theme .user-message {
  background-color: #1565c0;
  color: #e3f2fd;
}

.ai-message {
  align-self: flex-start;
  background-color: #f5f5f5;
  border-bottom-left-radius: 4px;
}

.light-theme .ai-message {
  background-color: #f5f5f5;
}

.dark-theme .ai-message {
  background-color: #303030;
}

.message-header {
  display: flex;
  align-items: center;
  margin-bottom: 0.5rem;
}

.message-sender {
  font-weight: 600;
  font-size: 0.875rem;
}

.user-message .message-sender {
  color: #0d47a1;
}

.ai-message .message-sender {
  color: #424242;
}

.dark-theme .ai-message .message-sender {
  color: #e0e0e0;
}

.message-content {
  word-break: break-word;
  line-height: 1.5;
}

.message-content p {
  margin-top: 0;
  margin-bottom: 0.75rem;
}

.message-content p:last-child {
  margin-bottom: 0;
}

.message-time {
  display: block;
  font-size: 0.75rem;
  margin-top: 0.5rem;
  opacity: 0.7;
  text-align: right;
}

.chat-input-container {
  padding: 1rem;
  border-top: 1px solid;
  flex-shrink: 0; /* Prevent input from shrinking */
  background-color: inherit; /* Match panel background */
  position: sticky; /* Make it stick to the bottom */
  bottom: 0; /* Stick to bottom */
  z-index: 10; /* Keep above other content */
  backdrop-filter: blur(8px); /* Add subtle blur effect */
}

/* Enhance the sticky input with better visual separation */
.chat-input-container::before {
  content: '';
  position: absolute;
  top: -10px;
  left: 0;
  right: 0;
  height: 10px;
  background: linear-gradient(to bottom, transparent, rgba(0, 0, 0, 0.1));
  pointer-events: none;
}

.light-theme .chat-input-container {
  border-color: var(--border-light);
  background-color: rgba(255, 255, 255, 0.95); /* Semi-transparent white for glass effect */
}

.dark-theme .chat-input-container {
  border-color: var(--border-dark);
  background-color: rgba(30, 30, 30, 0.95); /* Semi-transparent dark for glass effect */
}

.chat-form {
  display: flex;
  gap: 0.5rem;
  position: relative;
}

.chat-input {
  flex: 1;
  padding: 0.75rem 1rem;
  border-radius: var(--radius-md);
  border: 1px solid;
  font-size: 0.875rem;
  resize: none;
  box-shadow: 0 1px 3px rgba(0, 0, 0, 0.05);
  transition: border-color 0.2s, box-shadow 0.2s;
  min-height: 40px;
  max-height: 120px;
  line-height: 1.5;
  font-family: inherit;
}

.chat-input:focus {
  outline: none;
  border-color: var(--primary-color);
  box-shadow: 0 0 0 3px rgba(66, 133, 244, 0.1);
}

.dark-theme .chat-input:focus {
  box-shadow: 0 0 0 3px rgba(100, 181, 246, 0.2);
}

.chat-input-container {
  transition: all 0.2s ease;
}

.chat-input-container:hover {
  border-top-color: var(--primary-color);
}

.chat-submit-btn {
  background-color: #2962ff;
  color: white;
  border: none;
  border-radius: var(--radius-md);
  width: 40px;
  height: 40px;
  display: flex;
  align-items: center;
  justify-content: center;
  cursor: pointer;
  transition: all 0.2s ease;
  flex-shrink: 0; /* Prevent button from shrinking */
}

.chat-submit-btn:hover:not(:disabled) {
  transform: translateY(-1px);
  box-shadow: 0 4px 8px rgba(66, 133, 244, 0.3);
}

.chat-submit-btn:disabled {
  background-color: #c5c5c5;
  cursor: not-allowed;
}

/* Graph Controls Column - Updated for bottom section */
.graph-controls-column {
  overflow: hidden;
  display: flex;
  flex-direction: column;
  border-radius: var(--radius-md);
  box-shadow: var(--shadow-sm);
  min-height: 400px;
  height: 100%; /* Use full height of parent */
  margin: 1rem;
  margin-right: 0.5rem;
}

.light-theme .graph-controls-column {
  background-color: #f9f9f9;
  border: 1px solid var(--border-light);
}

.dark-theme .graph-controls-column {
  background-color: #1e1e1e;
  border: 1px solid var(--border-dark);
}

.graph-controls {
  display: flex;
  flex-direction: column;
  height: 100%;
  overflow-y: auto; /* Allow scrolling within controls */
}

.graph-controls-header {
  padding: 1.25rem;
  border-bottom: 1px solid;
  background: var(--bg-secondary);
  flex-shrink: 0; /* Prevent header from shrinking */
}

.light-theme .graph-controls-header {
  border-color: var(--border-light);
  background: #ffffff;
}

.dark-theme .graph-controls-header {
  border-color: var(--border-dark);
  background: #2a2a2a;
}

.graph-controls-header h3 {
  margin: 0;
  font-size: 1.25rem;
  font-weight: 600;
}

.graph-controls-content {
  flex: 1;
  overflow-y: auto;
  padding: 0.5rem 1rem;
  min-height: 0; /* Allow scrolling */
}

.control-section {
  margin-bottom: 1.5rem;
}

.control-section-header {
  display: flex;
  align-items: center;
  justify-content: space-between;
  margin-bottom: 0.75rem;
}

.control-section-header h4 {
  margin: 0;
  font-size: 1rem;
  font-weight: 600;
}

.toggle-all {
  display: flex;
  align-items: center;
  gap: 0.5rem;
  cursor: pointer;
  user-select: none;
  font-size: 0.875rem;
  position: relative;
}

.toggle-all input {
  opacity: 0;
  width: 0;
  height: 0;
  position: absolute;
}

.toggle-switch {
  position: relative;
  display: inline-block;
  width: 36px;
  height: 18px;
  background-color: #ccc;
  border-radius: 18px;
  transition: background-color 0.2s;
}

.toggle-switch:before {
  content: "";
  position: absolute;
  width: 14px;
  height: 14px;
  border-radius: 50%;
  background-color: white;
  top: 2px;
  left: 2px;
  transition: transform 0.2s;
}

.toggle-all input:checked + .toggle-switch {
  background-color: #2196F3;
}

.toggle-all input:checked + .toggle-switch:before {
  transform: translateX(18px);
}

.dark-theme .toggle-switch {
  background-color: #555;
}

.toggle-label {
  font-size: 0.875rem;
}

.control-options {
  padding: 0 0.25rem;
}

.filter-list {
  list-style: none;
  padding: 0;
  margin: 0;
  max-height: 200px;
  overflow-y: auto;
}

.filter-item {
  margin-bottom: 0.5rem;
  font-size: 0.875rem;
}

.filter-label {
  display: flex;
  align-items: center;
  gap: 0.5rem;
  cursor: pointer;
  position: relative;
}

.filter-label input {
  opacity: 0;
  width: 0;
  height: 0;
  position: absolute;
}

.checkbox-custom {
  position: relative;
  display: inline-block;
  width: 16px;
  height: 16px;
  border: 1px solid #ccc;
  border-radius: 3px;
  transition: background-color 0.2s, border-color 0.2s;
}

.checkbox-custom:after {
  content: "";
  position: absolute;
  display: none;
  left: 5px;
  top: 2px;
  width: 4px;
  height: 8px;
  border: solid white;
  border-width: 0 2px 2px 0;
  transform: rotate(45deg);
}

.filter-label input:checked + .checkbox-custom {
  background-color: #2196F3;
  border-color: #2196F3;
}

.filter-label input:checked + .checkbox-custom:after {
  display: block;
}

.dark-theme .checkbox-custom {
  border-color: #555;
}

.node-type-indicator,
.relationship-type-indicator {
  width: 12px;
  height: 12px;
  border-radius: 50%;
  flex-shrink: 0;
}

.no-options {
  color: var(--text-muted);
  font-style: italic;
  font-size: 0.875rem;
}

.button-group {
  display: flex;
  gap: 0.5rem;
  margin-bottom: 1rem;
}

.layout-button {
  display: flex;
  align-items: center;
  gap: 0.5rem;
  padding: 0.5rem 1rem;
  border-radius: var(--radius-sm);
  font-size: 0.875rem;
  cursor: pointer;
  background-color: transparent;
  border: 1px solid;
  width: 100%;
  transition: all 0.2s ease;
}

.layout-button.primary {
  background-color: #2196F3;
  color: white;
  border-color: #2196F3;
}

.layout-button.primary:hover {
  background-color: #1976D2;
}

.layout-button.secondary {
  background-color: transparent;
  border-color: #ccc;
}

.layout-button.refresh {
  background-color: #4CAF50;
  color: white;
  border-color: #4CAF50;
  margin-bottom: 1rem;
}

.layout-button.refresh:hover {
  background-color: #388E3C;
}

.light-theme .layout-button.secondary {
  border-color: #ccc;
  color: #333;
}

.light-theme .layout-button.secondary:hover {
  background-color: rgba(0, 0, 0, 0.05);
}

.dark-theme .layout-button.secondary {
  border-color: #555;
  color: #e0e0e0;
}

.dark-theme .layout-button.secondary:hover {
  background-color: rgba(255, 255, 255, 0.05);
}

.layout-option {
  margin: 1rem 0;
}

.layout-option label {
  display: block;
  font-size: 0.875rem;
  margin-bottom: 0.5rem;
}

.slider-container {
  display: flex;
  align-items: center;
  gap: 0.75rem;
}

.slider-icon {
  display: flex;
  align-items: center;
  justify-content: center;
  opacity: 0.7;
  flex-shrink: 0;
}

.styled-slider {
  -webkit-appearance: none;
  width: 100%;
  height: 6px;
  border-radius: 3px;
  background: #d3d3d3;
  outline: none;
}

.styled-slider::-webkit-slider-thumb {
  -webkit-appearance: none;
  appearance: none;
  width: 18px;
  height: 18px;
  border-radius: 50%;
  background: #4285F4;
  cursor: pointer;
  border: 2px solid #ffffff;
  box-shadow: 0 2px 4px rgba(0, 0, 0, 0.2);
}

.styled-slider::-moz-range-thumb {
  width: 16px;
  height: 16px;
  border-radius: 50%;
  background: #2196F3;
  cursor: pointer;
  border: none;
}

.dark-theme .styled-slider {
  background: #555;
}

.dark-theme .styled-slider::-webkit-slider-thumb {
  background: #64B5F6;
}

.dark-theme .styled-slider::-moz-range-thumb {
  background: #64B5F6;
}

/* Graph View Column - Updated for bottom section */
.graph-view-column {
  overflow: hidden;
  display: flex;
  flex-direction: column;
  border-radius: var(--radius-md);
  box-shadow: var(--shadow-sm);
  min-height: 400px;
  height: 100%; /* Use full height of parent */
  margin: 1rem;
  margin-left: 0.5rem;
}

.light-theme .graph-view-column {
  background-color: #ffffff;
  border: 1px solid var(--border-light);
}

.dark-theme .graph-view-column {
  background-color: #1e1e1e;
  border: 1px solid var(--border-dark);
}

.graph-view {
  display: flex;
  flex-direction: column;
  height: 100%;
  overflow: hidden;
}

.graph-view-header {
  padding: 1.25rem;
  border-bottom: 1px solid;
  position: relative;
  background: var(--bg-secondary);
  flex-shrink: 0; /* Prevent header from shrinking */
}

.light-theme .graph-view-header {
  border-color: var(--border-light);
  background: #ffffff;
}

.dark-theme .graph-view-header {
  border-color: var(--border-dark);
  background: #2a2a2a;
}

.graph-view-header h3 {
  margin: 0;
  font-size: 1.25rem;
}

.selected-file-info {
  margin: 0.25rem 0 0;
  font-size: 0.875rem;
  opacity: 0.8;
  white-space: nowrap;
  overflow: hidden;
  text-overflow: ellipsis;
}

.graph-container {
  flex: 1;
  overflow: hidden;
  position: relative;
}

.no-graph-data {
  display: flex;
  flex-direction: column;
  align-items: center;
  justify-content: center;
  height: 100%;
  text-align: center;
  padding: 2rem;
  color: var(--text-muted);
}

/* Loading container */
.loading-container {
  display: flex;
  flex-direction: column;
  align-items: center;
  justify-content: center;
  height: 100%;
  text-align: center;
  padding: 2rem;
}

.loading-container p {
  margin-top: 1.5rem;
  color: var(--text-muted);
  font-size: 0.9rem;
}

/* Spinner animation */
.spinner {
  display: flex;
  align-items: center;
  justify-content: center;
  gap: 0.25rem;
}

.spinner > div {
  width: 12px;
  height: 12px;
  background-color: #2196F3;
  border-radius: 100%;
  display: inline-block;
  animation: sk-bouncedelay 1.4s infinite ease-in-out both;
}

.dark-theme .spinner > div {
  background-color: #64B5F6;
}

.spinner .bounce1 {
  animation-delay: -0.32s;
}

.spinner .bounce2 {
  animation-delay: -0.16s;
}

@keyframes sk-bouncedelay {
  0%, 80%, 100% { 
    transform: scale(0);
  } 40% { 
    transform: scale(1.0);
  }
}

/* Improved code block styling */
.code-snippet {
  position: relative;
  margin: 0.75rem 0;
  border-radius: var(--radius-sm);
  overflow: hidden;
}

.code-snippet pre {
  margin: 0 !important;
  border-radius: var(--radius-sm);
  max-height: 300px;
  overflow: auto !important;
}

.light-theme .code-snippet pre {
  background-color: #f6f8fa !important;
  border: 1px solid rgba(0, 0, 0, 0.1) !important;
}

.dark-theme .code-snippet pre {
  background-color: #2a2a2a !important;
  border: 1px solid rgba(255, 255, 255, 0.1) !important;
}

.message-content .code-block {
  padding: 0.75rem;
  border-radius: var(--radius-sm);
  margin: 0.5rem 0;
  overflow-x: auto;
  font-family: monospace;
  white-space: pre-wrap;
  word-break: break-all;
}

.message-content code {
  font-family: monospace;
  background: rgba(0, 0, 0, 0.05);
  padding: 0.125rem 0.25rem;
  border-radius: 3px;
}

.dark-theme .message-content code {
  background: rgba(255, 255, 255, 0.1);
}

/* Typing animation */
.typing {
  display: flex;
  align-items: center;
  gap: 0.25rem;
}

.typing span {
  display: block;
  width: 6px;
  height: 6px;
  border-radius: 50%;
  animation: typing-bounce 1.5s infinite ease-in-out;
}

.light-theme .typing span {
  background-color: rgba(41, 98, 255, 0.6);
}

.dark-theme .typing span {
  background-color: rgba(106, 183, 255, 0.6);
}

.typing span:nth-child(1) { animation-delay: 0s; }
.typing span:nth-child(2) { animation-delay: 0.2s; }
.typing span:nth-child(3) { animation-delay: 0.4s; }
.typing span:nth-child(4) { animation-delay: 0.6s; }
.typing span:nth-child(5) { animation-delay: 0.8s; }

@keyframes typing-bounce {
  0%, 60%, 100% {
    transform: translateY(0);
  }
  30% {
    transform: translateY(-4px);
  }
}

/* Responsive adjustments */
@media (max-width: 1400px) {
  .neo4j-chat-interface {
    grid-template-columns: 220px 1fr 220px 320px;
  }
}

@media (max-width: 1200px) {
  .neo4j-chat-interface {
    grid-template-columns: 200px 1fr 200px 300px;
  }
  
  .top-section {
    height: 60vh;
  }
  
  .bottom-section {
    height: 55vh;
    min-height: 450px;
  }
}

@media (max-width: 992px) {
  .neo4j-chat-interface {
    grid-template-columns: 1fr 1fr;
    grid-template-rows: minmax(300px, 1fr) minmax(300px, 1fr);
    grid-template-areas: 
      "file-list chat-panel"
      "graph-controls graph-view";
    height: auto;
    min-height: calc(100vh - 120px);
    overflow: visible;
  }
  
  .chat-history {
    max-height: calc(100% - 120px);
  }
}

@media (max-width: 768px) {
  .neo4j-chat-interface {
    grid-template-columns: 1fr;
    grid-template-rows: auto auto auto auto;
    grid-template-areas: 
      "file-list"
      "chat-panel"
      "graph-controls"
      "graph-view";
    gap: 0.5rem;
  }
  
  .neo4j-chat-interface {
    min-height: calc(100vh - 80px);
  }
  
  .top-section {
    height: 55vh;
    min-height: 350px;
  }
  
  .bottom-section {
    height: 60vh;
    min-height: 400px;
  }
  
  .graph-controls-column,
  .graph-view-column {
    margin: 0.5rem;
    min-height: 300px;
  }
  
  .graph-section-header {
    padding: 0.75rem 1rem;
  }
  
  .graph-section-header h3 {
    font-size: 1.125rem;
  }
}

/* Scroll indicator for better UX */
.neo4j-chat-interface::after {
  content: "Scroll down to see graph visualization";
  position: fixed;
  bottom: 20px;
  right: 20px;
  background: var(--primary-color);
  color: white;
  padding: 0.5rem 1rem;
  border-radius: var(--radius-md);
  font-size: 0.875rem;
  opacity: 0.8;
  pointer-events: none;
  animation: fadeInOut 4s ease-in-out;
  z-index: 1000;
}

@keyframes fadeInOut {
  0%, 100% { opacity: 0; }
  20%, 80% { opacity: 0.8; }
}

/* Hide scroll indicator on mobile */
@media (max-width: 768px) {
  .neo4j-chat-interface::after {
    display: none;
  }
}

/* Add styles for the repo context item */
.repo-context-item {
  display: flex;
  align-items: center;
  padding: 8px 12px;
  margin: 6px 8px;
  border-radius: 6px;
  cursor: pointer;
  transition: background-color 0.2s ease;
  background-color: rgba(60, 180, 255, 0.1);
  border: 1px solid rgba(60, 180, 255, 0.2);
}

.repo-context-item:hover {
  background-color: rgba(60, 180, 255, 0.15);
}

.repo-context-item.selected {
  background-color: rgba(60, 180, 255, 0.25);
  border: 1px solid rgba(60, 180, 255, 0.4);
  font-weight: 500;
}

.repo-context-item .file-item-inner {
  display: flex;
  align-items: center;
  width: 100%;
}

.repo-context-item .repo-icon {
  margin-right: 8px;
  flex-shrink: 0;
  color: #3cb4ff;
}

.repo-context-item .repo-name {
  font-size: 14px;
  white-space: nowrap;
  overflow: hidden;
  text-overflow: ellipsis;
  color: #3cb4ff;
} 

/* Structured AI response styling */
.structured-ai-response {
  display: flex;
  flex-direction: column;
  gap: 0.75rem;
}

.structured-ai-response .code-snippet {
  background-color: #f6f8fa;
  border-radius: var(--radius-sm);
  overflow: hidden;
  position: relative;
}

.dark-theme .structured-ai-response .code-snippet {
  background-color: #2a2a2a;
}

.structured-ai-response .entity-reference {
  display: flex;
  align-items: center;
  gap: 0.5rem;
  font-weight: 600;
  padding: 0.5rem 0;
  border-bottom: 1px solid rgba(0, 0, 0, 0.1);
  margin-bottom: 0.5rem;
}

.dark-theme .structured-ai-response .entity-reference {
  border-bottom-color: rgba(255, 255, 255, 0.1);
}

.structured-ai-response .file-name {
  color: #0d47a1;
}

.dark-theme .structured-ai-response .file-name {
  color: #64b5f6;
}

.structured-ai-response .arrow {
  opacity: 0.7;
}

.structured-ai-response .entity-name {
  color: #e65100;
}

.dark-theme .structured-ai-response .entity-name {
  color: #ffb74d;
}

.structured-ai-response .response-sections {
  font-size: 0.95rem;
  line-height: 1.5;
}

/* Fix Graph Controls issues */
.graph-controls-column .toggle-switch {
  cursor: pointer;
}

.graph-controls-column .filter-list {
  max-height: 150px;
  overflow-y: auto;
  padding-right: 0.25rem;
  margin: 0.5rem 0;
}

.graph-controls-column .checkbox-custom {
  flex-shrink: 0;
}

.graph-controls-column .node-type-indicator,
.graph-controls-column .relationship-type-indicator {
  margin: 0 0.5rem;
}

.graph-controls-column .control-section {
  margin-bottom: 1.25rem;
}

.graph-controls-column .layout-button {
  justify-content: center;
  transition: all 0.2s ease;
}

.graph-controls-column .layout-button svg {
  margin-right: 0.5rem;
}

.graph-controls-column .slider-container {
  margin-top: 0.5rem;
}

/* Fix for toggle buttons */
.toggle-all {
  padding: 0.25rem;
  border-radius: var(--radius-sm);
  transition: background-color 0.2s;
}

.toggle-all:hover {
  background-color: rgba(0, 0, 0, 0.05);
}

.dark-theme .toggle-all:hover {
  background-color: rgba(255, 255, 255, 0.05);
} 

/* Clear highlights button styling */
.clear-highlights-btn {
  position: absolute;
  right: 1rem;
  top: 1.25rem;
  background-color: #f44336;
  color: white;
  border: none;
  border-radius: var(--radius-sm);
  padding: 0.25rem 0.5rem;
  font-size: 0.75rem;
  cursor: pointer;
  transition: background-color 0.2s;
  display: flex;
  align-items: center;
}

.clear-highlights-btn:hover {
  background-color: #d32f2f;
}

.dark-theme .clear-highlights-btn {
  background-color: #c62828;
}

.dark-theme .clear-highlights-btn:hover {
  background-color: #b71c1c;
=======
/* Analyo Interface - ChatGPT-Inspired Dark Theme Design */

/* CSS Reset and Base */
* {
  box-sizing: border-box;
}

/* Main Interface Container */
.analyo-interface {
  display: flex;
  height: 100vh;
  background-color: #212121;
  color: #ffffff;
  font-family: -apple-system, BlinkMacSystemFont, 'Segoe UI', 'Roboto', sans-serif;
  overflow: hidden;
}

/* Adjust interface height to account for sticky header (approx 100px) to eliminate body scroll */
.analyo-interface {
  height: calc(100vh - 100px); /* 100px header padding estimated */
}

/* Fix: prevent excess height on main-content that caused body scrolling */
.analyo-interface .main-content {
  height: 100%;
  min-height: 0 !important;
  overflow: hidden;
  padding: 10px;
}



/* ===== LEFT SIDEBAR ===== */
.left-sidebar {
  min-width: 260px;
  background-color: #171717;
  border-right: 1px solid #2d2d2d;
  display: flex;
  flex-direction: column;
  height: 100vh;
  z-index: 200;
  flex-shrink: 0;
}

.left-sidebar.light-theme {
  min-width: 260px;
  background-color: white;
  border: none;
  display: flex;
  flex-direction: column;
  height: 100vh;
  z-index: 200;
  flex-shrink: 0;
}

/* Sidebar Header */
.sidebar-header {
  padding: 1rem;
  border-bottom: 1px solid #2d2d2d;
  display: flex;
  flex-direction: column;
  gap: 0.75rem;
}

.app-name {
  font-family: "Fascinate Inline", system-ui;
  font-size: 1.5rem;
  font-weight: 600;
  margin: 0;
  background: linear-gradient(45deg, #3b82f6, #8b5cf6);
  -webkit-background-clip: text;
  -webkit-text-fill-color: transparent;
  background-clip: text;
}

.start-new-btn {
  display: flex;
  align-items: center;
  gap: 0.5rem;
  padding: 0.75rem;
  background-color: #2d2d2d;
  border: 1px solid #404040;
  border-radius: 0.5rem;
  color: #ffffff;
  font-size: 0.875rem;
  cursor: pointer;
  transition: all 0.2s ease;
  width: 100%;
}

.start-new-btn:hover {
  background-color: #404040;
  border-color: #525252;
}

.start-new-btn:active {
  transform: translateY(1px);
}

/* Sidebar Search */
.sidebar-search {
  padding: 1rem;
  border-bottom: 1px solid #2d2d2d;
}

.sidebar-search.light-theme{
  border-bottom: 1px solid #e2e8f0;
}

.search-container {
  position: relative;
  display: flex;
  align-items: center;
}

.search-icon {
  position: absolute;
  left: 0.75rem;
  color: #a3a3a3;
  z-index: 1;
}

.search-input {
  width: 100%;
  padding: 0.75rem 0.75rem 0.75rem 2.5rem;
  background-color: #2d2d2d;
  border: 1px solid #404040;
  border-radius: 0.5rem;
  color: #ffffff;
  font-size: 0.875rem;
  outline: none;
  transition: all 0.2s ease;
}

.search-input:focus {
  border-color: #3b82f6;
  box-shadow: 0 0 0 3px rgba(59, 130, 246, 0.1);
}

.search-input::placeholder {
  color: #a3a3a3;
}

/* File Tree */
.file-tree {
  flex: 1;
  display: flex;
  flex-direction: column;
  overflow: hidden;
}

.file-tree-header {
  padding: 1rem;
  border-bottom: 1px solid #2d2d2d;
  display: flex;
  align-items: center;
  justify-content: space-between;
  font-size: 0.875rem;
  font-weight: 600;
  color: #a3a3a3;
}

.file-tree-header.light-theme{
  border-bottom: 1px solid #e2e8f0;
}

.file-tree-content {
  flex: 1;
  overflow-y: auto;
  overflow-x: hidden;
  padding: 0.5rem;
  scrollbar-width: thin;
  scrollbar-color: #404040 #171717;
}

/* Custom scrollbar for webkit browsers */
.file-tree-content::-webkit-scrollbar {
  width: 6px;
}

.file-tree-content::-webkit-scrollbar-track {
  background: #171717;
}

.file-tree-content::-webkit-scrollbar-thumb {
  background: #404040;
  border-radius: 3px;
}

.file-tree-content::-webkit-scrollbar-thumb:hover {
  background: #525252;
}

.loading-spinner {
  width: 16px;
  height: 16px;
  border: 2px solid #404040;
  border-top: 2px solid #3b82f6;
  border-radius: 50%;
  animation: spin 1s linear infinite;
}

@keyframes spin {
  0% { transform: rotate(0deg); }
  100% { transform: rotate(360deg); }
}

/* ===== MAIN CONTENT AREA ===== */
.main-content.light-theme {
  flex: 1;
  display: flex;
  flex-direction: column;
  /* position: relative; */
  min-width: 0;
  background-color: transparent;
  color: black;
}

.chat-container.dark-theme{
  display: flex;
  flex-direction: column;
  height: 100%;
  position: relative;
  overflow: hidden;
  background-color: #212121;
  color: white;
}

.chat-container.light-theme{
  display: flex;
  flex-direction: column;
  height: 100%;
  position: relative;
  overflow: hidden;
  background-color: white;
  color: black;
}

/* View Graph Button */
.view-graph-btn {
  position: absolute;
  top: 0;
  right: 1rem;
  display: flex;
  align-items: center;
  gap: 0.5rem;
  padding: 1rem;
  background-color: #2d2d2d;
  border: 1px solid #404040;
  border-radius: 0.5rem;
  color: #ffffff;
  font-size: 0.875rem;
  cursor: pointer;
  transition: all 0.2s ease;
  z-index: 10;
  background-color: white;
  color: black;
}

.view-graph-btn.dark-theme{
  background-color: black;
  color: white;
}

.view-graph-btn:hover {
  background-color: #404040;
  border-color: #3b82f6;
  transform: translateY(-1px);
}

/* Active state for View Graph Button when graph is open */
.view-graph-btn.active {
  background-color: #3b82f6;
  border-color: #3b82f6;
  color: #ffffff;
}

.view-graph-btn.active:hover {
  background-color: #2563eb;
  border-color: #2563eb;
}

/* Chat Messages Area */

.chat-messages {
  flex: 1;
  overflow-y: auto;
}
/* Chat Messages Styling */
.analyo-chat-messages {
  flex: 1;
  overflow-y: auto;
  padding: 1rem;
  scroll-behavior: smooth;
  height: 100%;
  padding-bottom: 80px;
}

.analyo-message {
  margin-bottom: 1.5rem;
  padding: 1rem;
  border-radius: 12px;
  max-width: 85%;
  position: relative;
}

.analyo-message.ai-message {
  background: transparent;
  margin-right: auto;
  border: none;
  width: 100%;
}

.message-header {
  display: flex;
  align-items: center;
  justify-content: space-between;
  margin-bottom: 0.5rem;
  font-size: 0.8rem;
  opacity: 0.7;
}

.message-sender {
  font-weight: 600;
  text-transform: uppercase;
  letter-spacing: 0.5px;
}

.message-time {
  font-size: 0.7rem;
}

.light-theme .analyo-message.user-message .message-content{
  color: black;
}

.message-content {
  line-height: 1.6;
  color: #e5e5e5;
}

.message-content h1,
.message-content h2,
.message-content h3,
.message-content h4,
.message-content h5,
.message-content h6 {
  color: #fff;
  margin: 1rem 0 0.5rem 0;
}

.message-content p {
  margin: 0.5rem 0;
}

.message-content ul,
.message-content ol {
  margin: 0.5rem 0;
  padding-left: 1.5rem;
}

.message-content li {
  margin: 0.25rem 0;
}

.message-content code {
  background: #2a2a2a;
  padding: 0.2rem 0.4rem;
  border-radius: 4px;
  font-family: 'Consolas', 'Monaco', 'Courier New', monospace;
  font-size: 0.9em;
  border: 1px solid #404040;
}

.message-content pre {
  background: #1a1a1a;
  border: 1px solid #333;
  border-radius: 8px;
  padding: 1rem;
  overflow-x: auto;
  margin: 0.5rem 0;
}

.light-theme .message-content pre {
  background: #f5f5f5;
  border: 1px solid #e2e8f0;
  box-shadow: 0 2px 10px rgba(0, 0, 0, 0.1);
}

.message-content pre code {
  background: none;
  border: none;
  padding: 0;
}

.code-block-container {
  margin: 1rem 0;
  border-radius: 8px;
  overflow: hidden;
}

.structured-ai-response {
  display: flex;
  flex-direction: column;
  gap: 1rem;
}

.code-snippet {
  border-radius: 8px;
  overflow: hidden;
  border: 1px solid #333;
}

.entity-reference {
  display: flex;
  align-items: center;
  gap: 0.5rem;
  padding: 0.75rem 1rem;
  background: #2a2a2a;
  border-radius: 8px;
  border: 1px solid #404040;
  font-family: 'Consolas', 'Monaco', 'Courier New', monospace;
  font-size: 0.9rem;
}

.file-header {
  padding: 15px;
}

.light-theme .file-name {
  color: black;
  font-weight: 600;
}

.arrow {
  color: #9ca3af;
}

.entity-name {
  color: #10b981;
  font-weight: 600;
}

.response-sections {
  padding: 0.5rem 0;
}

/* Empty State */
.analyo-empty-state {
  display: flex;
  flex-direction: column;
  align-items: center;
  justify-content: center;
  text-align: center;
  padding: 3rem 2rem;
  color: #9ca3af;
  height: 100%;
  min-height: 300px;
}

.analyo-empty-state svg {
  margin-bottom: 1.5rem;
  opacity: 0.6;
}

.analyo-empty-state h3 {
  font-size: 1.25rem;
  font-weight: 600;
  margin-bottom: 0.5rem;
  color: #e5e5e5;
}

.analyo-empty-state p {
  font-size: 0.95rem;
  line-height: 1.5;
  max-width: 400px;
}

.analyo-empty-state strong {
  color: #60a5fa;
  font-weight: 600;
}

/* Loading States */
.analyo-loading-container {
  display: flex;
  flex-direction: column;
  align-items: center;
  justify-content: center;
  padding: 3rem 2rem;
  color: #9ca3af;
  height: 100%;
  min-height: 200px;
}

.analyo-spinner {
  display: flex;
  gap: 4px;
  margin-bottom: 1rem;
}

.analyo-spinner > div {
  width: 8px;
  height: 8px;
  background-color: #60a5fa;
  border-radius: 100%;
  animation: sk-bouncedelay 1.4s infinite ease-in-out;
}

.analyo-spinner .bounce1 {
  animation-delay: -0.32s;
}

.analyo-spinner .bounce2 {
  animation-delay: -0.16s;
}

@keyframes sk-bouncedelay {
  0%, 80%, 100% { 
    transform: scale(0);
  } 40% { 
    transform: scale(1.0);
  }
}

.analyo-typing {
  display: flex;
  gap: 4px;
  padding: 1rem 0;
}

.analyo-typing span {
  height: 8px;
  width: 8px;
  background: #60a5fa;
  border-radius: 50%;
  display: inline-block;
  animation: typing 1.4s infinite ease-in-out;
}

.analyo-typing span:nth-child(1) { animation-delay: 0s; }
.analyo-typing span:nth-child(2) { animation-delay: 0.2s; }
.analyo-typing span:nth-child(3) { animation-delay: 0.4s; }
.analyo-typing span:nth-child(4) { animation-delay: 0.6s; }
.analyo-typing span:nth-child(5) { animation-delay: 0.8s; }

@keyframes typing {
  0%, 60%, 100% {
    transform: scale(1);
    opacity: 0.4;
  }
  30% {
    transform: scale(1.3);
    opacity: 1;
  }
}

/* ===== GRAPH OVERLAY - FULLSCREEN ===== */
.graph-overlay {
  position: fixed;
  top: 0;
  left: 260px; /* Start after the sidebar */
  right: 0;
  bottom: 0;
  background-color: rgba(0, 0, 0, 0.95);
  backdrop-filter: blur(4px);
  z-index: 2000; /* Lower than sidebar but higher than main content */
  animation: slideIn 0.3s ease-out;
}

@keyframes slideIn {
  from {
    transform: translateX(100%);
    opacity: 0;
  }
  to {
    transform: translateX(0);
    opacity: 1;
  }
}

.graph-panel {
  background-color: #171717;
  height: 100%;
  width: 100%;
  border-left: 1px solid #2d2d2d;
  border-radius: 0;
  display: flex;
  flex-direction: column;
  overflow: hidden;
}

.graph-header {
  display: flex;
  align-items: center;
  justify-content: space-between;
  padding: 1.5rem 2rem;
  border-bottom: 1px solid #2d2d2d;
  background-color: #1a1a1a;
}

.graph-header h3 {
  margin: 0;
  font-size: 1.25rem;
  font-weight: 600;
  color: #ffffff;
}

.close-graph-btn {
  padding: 0.5rem;
  background-color: #2d2d2d;
  border: 1px solid #404040;
  border-radius: 0.5rem;
  color: #a3a3a3;
  cursor: pointer;
  transition: all 0.2s ease;
  display: flex;
  align-items: center;
  justify-content: center;
}

.light-theme .close-graph-btn {
  background-color: white;
  color: black;
}

.close-graph-btn:hover {
  background-color: #404040;
  color: #ffffff;
}

.graph-content {
  flex: 1;
  display: flex;
  overflow: hidden;
}

.graph-controls-section {
  width: 300px;
  min-width: 300px;
  background-color: #1a1a1a;
  border-right: 1px solid #2d2d2d;
  overflow-y: auto;
  height: 100%;
}

.graph-view-section {
  flex: 1;
  background-color: #212121;
  overflow: hidden;
  height: 100%;
  position: relative;
}

/* File tree styles integration */
.file-tree-content .file-item {
  padding: 0.5rem 0.75rem;
  margin: 0.125rem 0;
  border-radius: 0.375rem;
  cursor: pointer;
  transition: all 0.2s ease;
  color: #a3a3a3;
  font-size: 0.875rem;
}

.file-tree-content .file-item:hover {
  background-color: #2d2d2d;
  color: #ffffff;
}

.file-tree-content .file-item.selected {
  background-color: #3b82f6;
  color: #ffffff;
}

/* Chat Panel Integration */
.chat-panel {
  height: 100%;
  display: flex;
  flex-direction: column;
}

.resize-handle.light-theme{
  background-color: transparent;
  color: #e2e8f0;
  width: 5px;
  background-color: #e2e8f0;
}

.resize-handle.dark-theme{
  color: #404040;
  width: 5px;
  background-color: #404040;
}

.messages-panel.light-theme{
  background-color: white;
  
}

.chat-panel-header {
  display: none; /* Hide as we have our own file header */
}

.chat-history {
  flex: 1;
  overflow-y: auto;
  padding: 0;
  padding-bottom: 100px; /* Add padding at the bottom to leave space for the chat input */
}

.chat-input-section {
  position: absolute;  
  bottom: 0;
  left: 0;
  right: 0;
  width: 100%;
  padding: 1rem;
  z-index: 100;
  background: linear-gradient(to bottom, rgba(33, 33, 33, 0), rgba(33, 33, 33, 0.9) 30%);
}

.chat-input-section.light-theme {
  background: linear-gradient(to bottom, rgba(255, 255, 255, 0), rgba(255, 255, 255, 0.9) 30%);
  color: black;
}

.chat-input-form {
  max-width: 900px;
  margin: 0 auto;
}

.input-container {
  display: flex;
  align-items: flex-end;
  gap: 0.75rem;
  background: #2a2a2a;
  border: 1px solid #404040;
  border-radius: 1rem;
  padding: 0.75rem 1rem;
  transition: all 0.2s ease;
  box-shadow: 0 2px 10px rgba(0, 0, 0, 0.2);
}

.input-container.light-theme {
  background-color: white;
  color: black;
  border: 1px solid #e2e8f0;
  box-shadow: 0 2px 10px rgba(0, 0, 0, 0.1);
}

.input-container:focus-within {
  border-color: #3b82f6;
  box-shadow: 0 0 0 3px rgba(59, 130, 246, 0.1);
}

.chat-textarea {
  flex: 1;
  background: transparent;
  border: none;
  outline: none;
  color: #ffffff;
  font-size: 1rem;
  line-height: 1.5;
  resize: none;
  max-height: 150px;
  overflow-y: auto;
  font-family: inherit;
}

.light-theme .chat-textarea {
  color: #1a202c;
}

.chat-textarea::placeholder {
  color: #9ca3af;
}

.send-button.light-theme {
  background: #3b82f6;
  border: none;
  border-radius: 0.5rem;
  width: 40px;
  height: 40px;
  display: flex;
  align-items: center;
  justify-content: center;
  cursor: pointer;
  transition: all 0.2s ease;
  flex-shrink: 0;
}

.send-button:hover:not(:disabled) {
  background: #2563eb;
  transform: translateY(-1px);
}

.send-button:disabled {
  background: #404040;
  cursor: not-allowed;
  transform: none;
}

.send-button svg {
  color: #ffffff;
}

/* ===== RESPONSIVE DESIGN ===== */
@media (max-width: 768px) {
  .left-sidebar {
    width: 240px;
    min-width: 240px;
  }
  
  .graph-overlay {
    left: 240px;
  }
  
  .graph-controls-section {
    width: 250px;
    min-width: 250px;
  }
  
  .chat-messages {
    padding: 1rem;
    padding-bottom: 100px;
  }
  
  .view-graph-btn {
    top: 0.5rem;
    right: 0.5rem;
    padding: 0.5rem 0.75rem;
    font-size: 0.8rem;
  }
}

/* Enhanced visibility when graph overlay is open */
.analyo-interface:has(.graph-overlay) .left-sidebar {
  box-shadow: 2px 0 10px rgba(0, 0, 0, 0.3);
  border-right: 2px solid #3b82f6;
}

/* Ensure file tree stays scrollable and visible */
.file-tree {
  position: relative;
  z-index: 250; /* Higher than graph overlay */
}

/* Smooth scrollbars */
::-webkit-scrollbar {
  width: 8px;
}

::-webkit-scrollbar-track {
  background: #171717;
}

::-webkit-scrollbar-thumb {
  background: #404040;
  border-radius: 4px;
}

::-webkit-scrollbar-thumb:hover {
  background: #525252;
}

[data-panel-resize-handle-id] {
  width: 1rem;
  background-color: transparent;
  position: relative;
}

[data-panel-resize-handle-id]:after {
  content: '';
  position: absolute;
  top: 50%;
  left: 50%;
  transform: translate(-50%, -50%);
  height: 30px;
  width: 2px;
  background-color: var(--border-light);
  border-radius: 2px;
}

.dark-theme [data-panel-resize-handle-id]:after {
  background-color: var(--border-dark);
}

/* Column 1: File List - Enhanced for better visibility */
.file-list-column {
  overflow: hidden;
  display: flex;
  flex-direction: column;
  border-radius: var(--radius-md);
  box-shadow: var(--shadow-sm);
  min-height: 0;
  height: 100%;
}

.light-theme .file-list-column {
  background-color: #f9f9f9;
  border: 1px solid var(--border-light);
}

.dark-theme .file-list-column {
  background-color: #1e1e1e;
  border: 1px solid var(--border-dark);
}

.file-list-container {
  display: flex;
  flex-direction: column;
  height: 100%;
}

.file-list-header {
  padding: 1.25rem;
  border-bottom: 1px solid;
  background: var(--bg-secondary);
}

.light-theme .file-list-header {
  border-color: var(--border-light);
  background: #ffffff;
}

.dark-theme .file-list-header {
  border-color: var(--border-dark);
  background: #2a2a2a;
}

.file-list-header h3 {
  margin: 0 0 0.75rem;
  font-size: 1.375rem;
  font-weight: 600;
  color: var(--text-primary);
}

.dark-theme .file-list-header h3 {
  color: var(--text-primary-dark);
}

.file-search {
  position: relative;
}

.file-search input {
  width: 100%;
  padding: 0.5rem;
  border-radius: var(--radius-sm);
  border: 1px solid;
  font-size: 0.875rem;
}

.light-theme .file-search input {
  border-color: var(--border-light);
  background-color: #ffffff;
}

.dark-theme .file-search input {
  border-color: var(--border-dark);
  background-color: #2a2a2a;
  color: #ffffff;
}

.search-clear-btn {
  position: absolute;
  right: 8px;
  top: 50%;
  transform: translateY(-50%);
  background: transparent;
  border: none;
  cursor: pointer;
  display: flex;
  align-items: center;
  justify-content: center;
  padding: 0;
  color: currentColor;
  opacity: 0.7;
}

.search-clear-btn:hover {
  opacity: 1;
}

.file-list-content {
  flex: 1;
  overflow-y: auto;
  padding: 0.5rem 0;
}

.file-tree {
  padding: 0.5rem 0;
}

.file-item {
  padding: 0.25rem 0.5rem;
  cursor: pointer;
  border-radius: var(--radius-sm);
  margin: 0.125rem 0;
  transition: background-color 0.2s;
  font-size: 0.875rem;
  display: flex;
  align-items: center;
}

.file-item-inner {
  display: flex;
  align-items: center;
  gap: 0.5rem;
  max-width: 100%;
  overflow: hidden;
}

.file-icon {
  flex-shrink: 0;
}

.file-name {
  white-space: nowrap;
  overflow: hidden;
  text-overflow: ellipsis;
}

.light-theme .file-item:hover {
  background-color: rgba(0, 0, 0, 0.05);
}

.dark-theme .file-item:hover {
  background-color: rgba(255, 255, 255, 0.05);
}

.file-item.selected {
  background-color: rgba(41, 98, 255, 0.1);
  font-weight: 500;
}

.dark-theme .file-item.selected {
  background-color: rgba(106, 183, 255, 0.15);
}

.folder-item {
  margin: 0.125rem 0;
}

.folder-header {
  display: flex;
  align-items: center;
  padding: 0.25rem 0.5rem;
  cursor: pointer;
  border-radius: var(--radius-sm);
  transition: background-color 0.2s;
  font-size: 0.875rem;
  gap: 0.5rem;
}

.light-theme .folder-header:hover {
  background-color: rgba(0, 0, 0, 0.05);
}

.dark-theme .folder-header:hover {
  background-color: rgba(255, 255, 255, 0.05);
}

.folder-toggle {
  flex-shrink: 0;
  transition: transform 0.2s;
}

.folder-toggle.expanded {
  transform: rotate(90deg);
}

.folder-icon {
  flex-shrink: 0;
}

.folder-name {
  flex-grow: 1;
  white-space: nowrap;
  overflow: hidden;
  text-overflow: ellipsis;
}

.folder-count {
  background-color: rgba(0, 0, 0, 0.1);
  border-radius: var(--radius-full);
  padding: 0.1rem 0.4rem;
  font-size: 0.75rem;
  font-weight: 500;
}

.dark-theme .folder-count {
  background-color: rgba(255, 255, 255, 0.1);
}

.nested-folder {
  margin-left: 0.5rem;
}

.no-files-message {
  display: flex;
  flex-direction: column;
  align-items: center;
  justify-content: center;
  padding: 2rem;
  text-align: center;
  color: var(--text-muted);
}

/* Error message styles */
.error-message {
  display: flex;
  flex-direction: column;
  align-items: center;
  justify-content: center;
  padding: 20px;
  text-align: center;
  background-color: rgba(255, 0, 0, 0.1);
  border-radius: 8px;
  margin: 10px 0;
}

.error-message svg {
  color: #d32f2f;
  margin-bottom: 10px;
}

.error-message p {
  color: #d32f2f;
  margin-bottom: 15px;
}

.retry-button {
  background-color: #2196f3;
  color: white;
  border: none;
  border-radius: 4px;
  padding: 8px 16px;
  cursor: pointer;
  font-size: 14px;
  font-weight: 500;
}

.retry-button:hover {
  background-color: #1976d2;
}

/* Column 2: Chat Panel - Enhanced for better usability */
.chat-panel-column {
  overflow: hidden;
  display: flex;
  flex-direction: column;
  border-radius: var(--radius-md);
  box-shadow: var(--shadow-sm);
  min-height: 0;
  height: 100%;
  margin-left: 0.5rem;
}

.light-theme .chat-panel-column {
  background-color: #ffffff;
  border: 1px solid var(--border-light);
}

.dark-theme .chat-panel-column {
  background-color: #1e1e1e;
  border: 1px solid var(--border-dark);
}

.chat-panel {
  display: flex;
  flex-direction: column;
  height: 100%;
  overflow: hidden;
}

.chat-panel-header {
  padding: 1rem;
  border-bottom: 1px solid;
  flex-shrink: 0; /* Prevent header from shrinking */
}

.light-theme .chat-panel-header {
  border-color: var(--border-light);
}

.dark-theme .chat-panel-header {
  border-color: var(--border-dark);
}

.chat-panel-header h3 {
  margin: 0;
  font-size: 1.25rem;
  white-space: nowrap;
  overflow: scroll;
  text-overflow: ellipsis;
  display: flex;
  align-items: center;
}

.chat-history {
  flex: 1;
  overflow-y: auto;
  padding: 1rem;
  display: flex;
  flex-direction: column;
  min-height: 0; /* Allow scrolling */
  padding-bottom: 0; /* Remove bottom padding to make space for sticky input */
}

/* Add padding to chat history to prevent content from being hidden behind sticky input */
.chat-history::after {
  content: '';
  height: 100px; /* Space for the sticky input area */
  flex-shrink: 0;
}

.chat-empty-state {
  flex: 1;
  display: flex;
  flex-direction: column;
  align-items: center;
  justify-content: center;
  text-align: center;
  color: var(--text-muted);
  padding: 2rem;
}

.chat-message {
  margin-bottom: 1rem;
  padding: 0.75rem 1rem;
  border-radius: var(--radius-md);
  max-width: 85%;
  box-shadow: 0 1px 3px rgba(0, 0, 0, 0.1);
  animation: fadeIn 0.3s ease-in-out;
}

@keyframes fadeIn {
  from { opacity: 0; transform: translateY(10px); }
  to { opacity: 1; transform: translateY(0); }
}

.user-message {
  align-self: flex-end;
  background-color: #e3f2fd;
  color: #0d47a1;
  border-bottom-right-radius: 4px;
}

.dark-theme .user-message {
  background-color: #1565c0;
  color: #e3f2fd;
}

.ai-message {
  align-self: flex-start;
  background-color: #f5f5f5;
  border-bottom-left-radius: 4px;
}

.light-theme .ai-message {
  background-color: #f5f5f5;
}

.dark-theme .ai-message {
  background-color: #303030;
}

.message-header {
  display: flex;
  align-items: center;
  margin-bottom: 0.5rem;
}

.message-sender {
  font-weight: 600;
  font-size: 0.875rem;
}

.user-message .message-sender {
  color: black;
}

.light-theme .user-message .message-sender {
  color: #00b7ff;
  font-weight: 1000;
}

.ai-message .message-sender {
  color: #424242;
}

.dark-theme .ai-message .message-sender {
  color: #e0e0e0;
}

.message-content {
  word-break: break-word;
  line-height: 1.5;
}

.light-theme .analyo-message.ai-message .message-content{
  color: black;
}

.message-content p {
  margin-top: 0;
  margin-bottom: 0.75rem;
}


.message-content p:last-child {
  margin-bottom: 0;
}

.light-theme .message-time {
  display: block;
  font-size: 0.75rem;
  margin-top: 0.5rem;
  font-weight: 1000;
  color: white;
  text-align: right;
}

.chat-input-container {
  padding: 1rem;
  border-top: 1px solid;
  flex-shrink: 0; /* Prevent input from shrinking */
  background-color: inherit; /* Match panel background */
  position: sticky; /* Make it stick to the bottom */
  bottom: 0; /* Stick to bottom */
  z-index: 10; /* Keep above other content */
  backdrop-filter: blur(8px); /* Add subtle blur effect */
}

/* Enhance the sticky input with better visual separation */
.chat-input-container::before {
  content: '';
  position: absolute;
  top: -10px;
  left: 0;
  right: 0;
  height: 10px;
  background: linear-gradient(to bottom, transparent, rgba(0, 0, 0, 0.1));
  pointer-events: none;
}

.light-theme .chat-input-container {
  border-color: var(--border-light);
  background-color: rgba(255, 255, 255, 0.95); /* Semi-transparent white for glass effect */
}

.dark-theme .chat-input-container {
  border-color: var(--border-dark);
  background-color: rgba(30, 30, 30, 0.95); /* Semi-transparent dark for glass effect */
}

.chat-form {
  display: flex;
  gap: 0.5rem;
  position: relative;
}

.chat-input {
  flex: 1;
  padding: 0.75rem 1rem;
  border-radius: var(--radius-md);
  border: 1px solid;
  font-size: 0.875rem;
  resize: none;
  box-shadow: 0 1px 3px rgba(0, 0, 0, 0.05);
  transition: border-color 0.2s, box-shadow 0.2s;
  min-height: 40px;
  max-height: 120px;
  line-height: 1.5;
  font-family: inherit;
}

.chat-input:focus {
  outline: none;
  border-color: var(--primary-color);
  box-shadow: 0 0 0 3px rgba(66, 133, 244, 0.1);
}

.dark-theme .chat-input:focus {
  box-shadow: 0 0 0 3px rgba(100, 181, 246, 0.2);
}

.chat-input-container {
  transition: all 0.2s ease;
}

.chat-input-container:hover {
  border-top-color: var(--primary-color);
}

.chat-submit-btn {
  background-color: #2962ff;
  color: white;
  border: none;
  border-radius: var(--radius-md);
  width: 40px;
  height: 40px;
  display: flex;
  align-items: center;
  justify-content: center;
  cursor: pointer;
  transition: all 0.2s ease;
  flex-shrink: 0; /* Prevent button from shrinking */
}

.chat-submit-btn:hover:not(:disabled) {
  transform: translateY(-1px);
  box-shadow: 0 4px 8px rgba(66, 133, 244, 0.3);
}

.chat-submit-btn:disabled {
  background-color: #c5c5c5;
  cursor: not-allowed;
}

/* Graph Controls Column - Updated for bottom section */
.graph-controls-column {
  overflow: hidden;
  display: flex;
  flex-direction: column;
  border-radius: var(--radius-md);
  box-shadow: var(--shadow-sm);
  min-height: 400px;
  height: 100%; /* Use full height of parent */
  margin: 1rem;
  margin-right: 0.5rem;
}

.light-theme .graph-controls-column {
  background-color: #f9f9f9;
  border: 1px solid var(--border-light);
}

.dark-theme .graph-controls-column {
  background-color: #1e1e1e;
  border: 1px solid var(--border-dark);
}

.graph-controls {
  display: flex;
  flex-direction: column;
  height: 100%;
  overflow-y: auto; /* Allow scrolling within controls */
}

.graph-controls-header {
  padding: 1.25rem;
  border-bottom: 1px solid;
  background: var(--bg-secondary);
  flex-shrink: 0; /* Prevent header from shrinking */
}

.light-theme .graph-controls-header {
  border-color: var(--border-light);
  background: #ffffff;
  color: black;
}

.dark-theme .graph-controls-header {
  border-color: var(--border-dark);
  background: #2a2a2a;
}

.graph-controls-header h3 {
  margin: 0;
  font-size: 1.25rem;
  font-weight: 600;
}

.light-theme .graph-controls-content {
  flex: 1;
  overflow-y: auto;
  padding: 0.5rem 1rem;
  min-height: 0; /* Allow scrolling */
  background-color: white;
  color: black;
}

.control-section {
  margin-bottom: 1.5rem;
}

.control-section-header {
  display: flex;
  align-items: center;
  justify-content: space-between;
  margin-bottom: 0.75rem;
}

.control-section-header h4 {
  margin: 0;
  font-size: 1rem;
  font-weight: 600;
}

.toggle-all {
  display: flex;
  align-items: center;
  gap: 0.5rem;
  cursor: pointer;
  user-select: none;
  font-size: 0.875rem;
  position: relative;
}

.toggle-all input {
  opacity: 0;
  width: 0;
  height: 0;
  position: absolute;
}

.toggle-switch {
  position: relative;
  display: inline-block;
  width: 36px;
  height: 18px;
  background-color: #ccc;
  border-radius: 18px;
  transition: background-color 0.2s;
}

.toggle-switch:before {
  content: "";
  position: absolute;
  width: 14px;
  height: 14px;
  border-radius: 50%;
  background-color: white;
  top: 2px;
  left: 2px;
  transition: transform 0.2s;
}

.toggle-all input:checked + .toggle-switch {
  background-color: #2196F3;
}

.toggle-all input:checked + .toggle-switch:before {
  transform: translateX(18px);
}

.dark-theme .toggle-switch {
  background-color: #555;
}

.toggle-label {
  font-size: 0.875rem;
}

.control-options {
  padding: 0 0.25rem;
}

.filter-list {
  list-style: none;
  padding: 0;
  margin: 0;
  max-height: 200px;
  overflow-y: auto;
}

.filter-item {
  margin-bottom: 0.5rem;
  font-size: 0.875rem;
}

.filter-label {
  display: flex;
  align-items: center;
  gap: 0.5rem;
  cursor: pointer;
  position: relative;
}

.filter-label input {
  opacity: 0;
  width: 0;
  height: 0;
  position: absolute;
}

.checkbox-custom {
  position: relative;
  display: inline-block;
  width: 16px;
  height: 16px;
  border: 1px solid #ccc;
  border-radius: 3px;
  transition: background-color 0.2s, border-color 0.2s;
}

.checkbox-custom:after {
  content: "";
  position: absolute;
  display: none;
  left: 5px;
  top: 2px;
  width: 4px;
  height: 8px;
  border: solid white;
  border-width: 0 2px 2px 0;
  transform: rotate(45deg);
}

.filter-label input:checked + .checkbox-custom {
  background-color: #2196F3;
  border-color: #2196F3;
}

.filter-label input:checked + .checkbox-custom:after {
  display: block;
}

.dark-theme .checkbox-custom {
  border-color: #555;
}

.node-type-indicator,
.relationship-type-indicator {
  width: 12px;
  height: 12px;
  border-radius: 50%;
  flex-shrink: 0;
}

.no-options {
  color: var(--text-muted);
  font-style: italic;
  font-size: 0.875rem;
}

.button-group {
  display: flex;
  gap: 0.5rem;
  margin-bottom: 1rem;
}

.layout-button {
  display: flex;
  align-items: center;
  gap: 0.5rem;
  padding: 0.5rem 1rem;
  border-radius: var(--radius-sm);
  font-size: 0.875rem;
  cursor: pointer;
  background-color: transparent;
  border: 1px solid;
  width: 100%;
  transition: all 0.2s ease;
}

.layout-button.primary {
  background-color: #2196F3;
  color: white;
  border-color: #2196F3;
}

.layout-button.primary:hover {
  background-color: #1976D2;
}

.layout-button.secondary {
  background-color: transparent;
  border-color: #ccc;
}

.layout-button.refresh {
  background-color: #4CAF50;
  color: white;
  border-color: #4CAF50;
  margin-bottom: 1rem;
}

.layout-button.refresh:hover {
  background-color: #388E3C;
}

.light-theme .layout-button.secondary {
  border-color: #ccc;
  color: #333;
}

.light-theme .layout-button.secondary:hover {
  background-color: rgba(0, 0, 0, 0.05);
}

.dark-theme .layout-button.secondary {
  border-color: #555;
  color: #e0e0e0;
}

.dark-theme .layout-button.secondary:hover {
  background-color: rgba(255, 255, 255, 0.05);
}

.layout-option {
  margin: 1rem 0;
}

.layout-option label {
  display: block;
  font-size: 0.875rem;
  margin-bottom: 0.5rem;
}

.slider-container {
  display: flex;
  align-items: center;
  gap: 0.75rem;
}

.slider-icon {
  display: flex;
  align-items: center;
  justify-content: center;
  opacity: 0.7;
  flex-shrink: 0;
}

.styled-slider {
  -webkit-appearance: none;
  width: 100%;
  height: 6px;
  border-radius: 3px;
  background: #d3d3d3;
  outline: none;
}

.styled-slider::-webkit-slider-thumb {
  -webkit-appearance: none;
  appearance: none;
  width: 18px;
  height: 18px;
  border-radius: 50%;
  background: #4285F4;
  cursor: pointer;
  border: 2px solid #ffffff;
  box-shadow: 0 2px 4px rgba(0, 0, 0, 0.2);
}

.styled-slider::-moz-range-thumb {
  width: 16px;
  height: 16px;
  border-radius: 50%;
  background: #2196F3;
  cursor: pointer;
  border: none;
}

.dark-theme .styled-slider {
  background: #555;
}

.dark-theme .styled-slider::-webkit-slider-thumb {
  background: #64B5F6;
}

.dark-theme .styled-slider::-moz-range-thumb {
  background: #64B5F6;
}

/* Graph View Column - Updated for bottom section */
.graph-view-column {
  overflow: hidden;
  display: flex;
  flex-direction: column;
  border-radius: var(--radius-md);
  box-shadow: var(--shadow-sm);
  min-height: 400px;
  height: 100%; /* Use full height of parent */
  margin: 1rem;
  margin-left: 0.5rem;
}

.light-theme .graph-view-column {
  background-color: #ffffff;
  border: 1px solid var(--border-light);
}

.dark-theme .graph-view-column {
  background-color: #1e1e1e;
  border: 1px solid var(--border-dark);
}

.graph-view {
  display: flex;
  flex-direction: column;
  height: 100%;
  overflow: hidden;
}

.graph-view-header {
  display: flex;
  align-items: center;
  justify-content: space-between;
  padding: 1.25rem;
  border-bottom: 1px solid;
  position: relative;
  background: var(--bg-secondary);
  flex-shrink: 0;
}

.light-theme .graph-view-header {
  border-color: var(--border-light);
  background: #ffffff;
  color: black;
}

.dark-theme .graph-view-header {
  border-color: var(--border-dark);
  background: #2a2a2a;
}

.graph-view-header h3 {
  margin: 0;
  font-size: 1.25rem;
}

.selected-file-info {
  margin: 0.25rem 0 0;
  font-size: 0.875rem;
  opacity: 0.8;
  white-space: nowrap;
  overflow: hidden;
  text-overflow: ellipsis;
}

.light-theme .graph-container {
  flex: 1;
  overflow: hidden;
  position: relative;
  background-color: white;
  color: black;
}

.no-graph-data {
  display: flex;
  flex-direction: column;
  align-items: center;
  justify-content: center;
  height: 100%;
  text-align: center;
  padding: 2rem;
  color: var(--text-muted);
}

/* Loading container */
.loading-container {
  display: flex;
  flex-direction: column;
  align-items: center;
  justify-content: center;
  height: 100%;
  text-align: center;
  padding: 2rem;
}

.loading-container p {
  margin-top: 1.5rem;
  color: var(--text-muted);
  font-size: 0.9rem;
}

/* Spinner animation */
.spinner {
  display: flex;
  align-items: center;
  justify-content: center;
  gap: 0.25rem;
}

.spinner > div {
  width: 12px;
  height: 12px;
  background-color: #2196F3;
  border-radius: 100%;
  display: inline-block;
  animation: sk-bouncedelay 1.4s infinite ease-in-out both;
}

.dark-theme .spinner > div {
  background-color: #64B5F6;
}

.spinner .bounce1 {
  animation-delay: -0.32s;
}

.spinner .bounce2 {
  animation-delay: -0.16s;
}

@keyframes sk-bouncedelay {
  0%, 80%, 100% { 
    transform: scale(0);
  } 40% { 
    transform: scale(1.0);
  }
}

/* Improved code block styling */
.code-snippet {
  position: relative;
  margin: 0.75rem 0;
  border-radius: var(--radius-sm);
  overflow: hidden;
}

.code-snippet pre {
  margin: 0 !important;
  border-radius: var(--radius-sm);
  max-height: 300px;
  overflow: auto !important;
}

.light-theme .code-snippet pre {
  background-color: #f6f8fa !important;
  border: 1px solid rgba(0, 0, 0, 0.1) !important;
}

.dark-theme .code-snippet pre {
  background-color: #2a2a2a !important;
  border: 1px solid rgba(255, 255, 255, 0.1) !important;
}

.message-content .code-block {
  padding: 0.75rem;
  border-radius: var(--radius-sm);
  margin: 0.5rem 0;
  overflow-x: auto;
  font-family: monospace;
  white-space: pre-wrap;
  word-break: break-all;
}

.message-content code {
  font-family: monospace;
  background: rgba(0, 0, 0, 0.05);
  padding: 0.125rem 0.25rem;
  border-radius: 3px;
}

.dark-theme .message-content code {
  background: rgba(255, 255, 255, 0.1);
}

/* Typing animation */
.typing {
  display: flex;
  align-items: center;
  gap: 0.25rem;
}

.typing span {
  display: block;
  width: 6px;
  height: 6px;
  border-radius: 50%;
  animation: typing-bounce 1.5s infinite ease-in-out;
}

.light-theme .typing span {
  background-color: rgba(41, 98, 255, 0.6);
}

.dark-theme .typing span {
  background-color: rgba(106, 183, 255, 0.6);
}

.typing span:nth-child(1) { animation-delay: 0s; }
.typing span:nth-child(2) { animation-delay: 0.2s; }
.typing span:nth-child(3) { animation-delay: 0.4s; }
.typing span:nth-child(4) { animation-delay: 0.6s; }
.typing span:nth-child(5) { animation-delay: 0.8s; }

@keyframes typing-bounce {
  0%, 60%, 100% {
    transform: translateY(0);
  }
  30% {
    transform: translateY(-4px);
  }
}

/* Responsive adjustments */
@media (max-width: 1400px) {
  .neo4j-chat-interface {
    grid-template-columns: 220px 1fr 220px 320px;
  }
}

@media (max-width: 1200px) {
  .neo4j-chat-interface {
    grid-template-columns: 200px 1fr 200px 300px;
  }
  
  .top-section {
    height: 60vh;
  }
  
  .bottom-section {
    height: 55vh;
    min-height: 450px;
  }
}

@media (max-width: 992px) {
  .neo4j-chat-interface {
    grid-template-columns: 1fr 1fr;
    grid-template-rows: minmax(300px, 1fr) minmax(300px, 1fr);
    grid-template-areas: 
      "file-list chat-panel"
      "graph-controls graph-view";
    height: auto;
    min-height: calc(100vh - 120px);
    overflow: visible;
  }
  
  .chat-history {
    max-height: calc(100% - 120px);
  }
}

@media (max-width: 768px) {
  .neo4j-chat-interface {
    grid-template-columns: 1fr;
    grid-template-rows: auto auto auto auto;
    grid-template-areas: 
      "file-list"
      "chat-panel"
      "graph-controls"
      "graph-view";
    gap: 0.5rem;
  }
  
  .neo4j-chat-interface {
    min-height: calc(100vh - 80px);
  }
  
  .top-section {
    height: 55vh;
    min-height: 350px;
  }
  
  .bottom-section {
    height: 60vh;
    min-height: 400px;
  }
  
  .graph-controls-column,
  .graph-view-column {
    margin: 0.5rem;
    min-height: 300px;
  }
  
  .graph-section-header {
    padding: 0.75rem 1rem;
  }
  
  .graph-section-header h3 {
    font-size: 1.125rem;
  }
}

/* Scroll indicator for better UX */
.neo4j-chat-interface::after {
  content: "Scroll down to see graph visualization";
  position: fixed;
  bottom: 20px;
  right: 20px;
  background: var(--primary-color);
  color: white;
  padding: 0.5rem 1rem;
  border-radius: var(--radius-md);
  font-size: 0.875rem;
  opacity: 0.8;
  pointer-events: none;
  animation: fadeInOut 4s ease-in-out;
  z-index: 1000;
}

@keyframes fadeInOut {
  0%, 100% { opacity: 0; }
  20%, 80% { opacity: 0.8; }
}

/* Hide scroll indicator on mobile */
@media (max-width: 768px) {
  .neo4j-chat-interface::after {
    display: none;
  }
}

/* Add styles for the repo context item */
.repo-context-item {
  display: flex;
  align-items: center;
  padding: 8px 12px;
  margin: 6px 8px;
  border-radius: 6px;
  cursor: pointer;
  transition: background-color 0.2s ease;
  background-color: rgba(60, 180, 255, 0.1);
  border: 1px solid rgba(60, 180, 255, 0.2);
}

.repo-context-item:hover {
  background-color: rgba(60, 180, 255, 0.15);
}

.repo-context-item.selected {
  background-color: rgba(60, 180, 255, 0.25);
  border: 1px solid rgba(60, 180, 255, 0.4);
  font-weight: 500;
}

.repo-context-item .file-item-inner {
  display: flex;
  align-items: center;
  width: 100%;
}

.repo-context-item .repo-icon {
  margin-right: 8px;
  flex-shrink: 0;
  color: #3cb4ff;
}

.repo-context-item .repo-name {
  font-size: 14px;
  white-space: nowrap;
  overflow: hidden;
  text-overflow: ellipsis;
  color: #3cb4ff;
} 

/* Structured AI response styling */
.structured-ai-response {
  display: flex;
  flex-direction: column;
  gap: 0.75rem;
}

.structured-ai-response .code-snippet {
  background-color: #f6f8fa;
  border-radius: var(--radius-sm);
  overflow: hidden;
  position: relative;
}

.dark-theme .structured-ai-response .code-snippet {
  background-color: #2a2a2a;
}

.structured-ai-response .entity-reference {
  display: flex;
  align-items: center;
  gap: 0.5rem;
  font-weight: 600;
  padding: 0.5rem 0;
  border-bottom: 1px solid rgba(0, 0, 0, 0.1);
  margin-bottom: 0.5rem;
}

.dark-theme .structured-ai-response .entity-reference {
  border-bottom-color: rgba(255, 255, 255, 0.1);
}

.structured-ai-response .file-name {
  color: #0d47a1;
}

.dark-theme .structured-ai-response .file-name {
  color: #64b5f6;
}

.structured-ai-response .arrow {
  opacity: 0.7;
}

.structured-ai-response .entity-name {
  color: #e65100;
}

.dark-theme .structured-ai-response .entity-name {
  color: #ffb74d;
}

.structured-ai-response .response-sections {
  font-size: 0.95rem;
  line-height: 1.5;
}

/* Fix Graph Controls issues */
.graph-controls-column .toggle-switch {
  cursor: pointer;
}

.graph-controls-column .filter-list {
  max-height: 150px;
  overflow-y: auto;
  padding-right: 0.25rem;
  margin: 0.5rem 0;
}

.graph-controls-column .checkbox-custom {
  flex-shrink: 0;
}

.graph-controls-column .node-type-indicator,
.graph-controls-column .relationship-type-indicator {
  margin: 0 0.5rem;
}

.graph-controls-column .control-section {
  margin-bottom: 1.25rem;
}

.graph-controls-column .layout-button {
  justify-content: center;
  transition: all 0.2s ease;
}

.graph-controls-column .layout-button svg {
  margin-right: 0.5rem;
}

.graph-controls-column .slider-container {
  margin-top: 0.5rem;
}

/* Fix for toggle buttons */
.toggle-all {
  padding: 0.25rem;
  border-radius: var(--radius-sm);
  transition: background-color 0.2s;
}

.toggle-all:hover {
  background-color: rgba(0, 0, 0, 0.05);
}

.dark-theme .toggle-all:hover {
  background-color: rgba(255, 255, 255, 0.05);
} 

/* Clear highlights button styling */
.clear-highlights-btn {
  position: absolute;
  right: 1rem;
  top: 1.25rem;
  background-color: #f44336;
  color: white;
  border: none;
  border-radius: var(--radius-sm);
  padding: 0.25rem 0.5rem;
  font-size: 0.75rem;
  cursor: pointer;
  transition: background-color 0.2s;
  display: flex;
  align-items: center;
}

.clear-highlights-btn:hover {
  background-color: #d32f2f;
}

.dark-theme .clear-highlights-btn {
  background-color: #c62828;
}

.dark-theme .clear-highlights-btn:hover {
  background-color: #b71c1c;
}

.chat-content {
  display: flex;
  flex-direction: column;
  height: 100%;
}

.messages-list {
  flex: 1;
  overflow-y: auto;
  min-height: 0;
}

/* Ensure chat input sits at the very bottom of the chat panel even when there is no scroll */
.chat-panel {
  display: flex;
  flex-direction: column;
}

.chat-panel .chat-input-container {
  position: relative; /* override sticky positioning */
  bottom: auto;       /* reset any previous bottom offset */
  margin-top: auto;   /* push the input area to the end of flex column */
}

/* Override input section positioning to ensure it stays at the bottom of the chat container, even before any messages */
.chat-container {
  display: flex;
  flex-direction: column;
}

.chat-container .chat-messages {
  flex: 1;
  min-height: 0; /* allow proper flexbox behavior */
}

.chat-container .chat-input-section {
  position: relative !important; /* reset absolute positioning */
  bottom: auto !important;
  margin-top: auto; /* push to bottom */
  width: 100%;
>>>>>>> bb3323b1
}<|MERGE_RESOLUTION|>--- conflicted
+++ resolved
@@ -1,4 +1,3 @@
-<<<<<<< HEAD
 /* Analyo Interface - Theme-Aware Design */
 
 /* CSS Reset and Base */
@@ -27,9 +26,23 @@
   color: #ffffff;
 }
 
+/* Adjust interface height to account for sticky header (approx 100px) to eliminate body scroll */
+.analyo-interface {
+  height: calc(100vh - 100px); /* 100px header padding estimated */
+}
+
+/* Fix: prevent excess height on main-content that caused body scrolling */
+.analyo-interface .main-content {
+  height: 100%;
+  min-height: 0 !important;
+  overflow: hidden;
+  padding: 10px;
+}
+
+
+
 /* ===== LEFT SIDEBAR ===== */
 .left-sidebar {
-  width: 260px;
   min-width: 260px;
   display: flex;
   flex-direction: column;
@@ -49,6 +62,17 @@
 .dark-theme .left-sidebar {
   background-color: #171717;
   border-right: 1px solid #2d2d2d;
+}
+
+.left-sidebar.light-theme {
+  min-width: 260px;
+  background-color: white;
+  border: none;
+  display: flex;
+  flex-direction: column;
+  height: 100vh;
+  z-index: 200;
+  flex-shrink: 0;
 }
 
 /* Sidebar Header */
@@ -138,6 +162,10 @@
   border-bottom: 1px solid #2d2d2d;
 }
 
+.sidebar-search.light-theme{
+  border-bottom: 1px solid #e2e8f0;
+}
+
 .search-container {
   position: relative;
   display: flex;
@@ -222,6 +250,10 @@
   color: #a3a3a3;
 }
 
+.file-tree-header.light-theme{
+  border-bottom: 1px solid #e2e8f0;
+}
+
 .file-tree-content {
   flex: 1;
   overflow-y: auto;
@@ -264,42 +296,34 @@
 }
 
 /* ===== MAIN CONTENT AREA ===== */
-.main-content {
+.main-content.light-theme {
   flex: 1;
   display: flex;
   flex-direction: column;
+  background-color: #212121;
   position: relative;
   min-width: 0; /* Prevents flex item from overflowing */
-  transition: all var(--transition-base);
-}
-
-/* Light Theme Main Content */
-.light-theme .main-content {
-  background-color: var(--bg-light);
-}
-
-/* Dark Theme Main Content */
-.dark-theme .main-content {
-  background-color: #212121;
-}
-
-.chat-container {
-  display: flex;
-  flex-direction: column;
-  height: 100vh;
+}
+
+.chat-container.light-theme{
+  display: flex;
+  flex-direction: column;
+  height: 100%;
   position: relative;
   overflow: hidden;
+  background-color: white;
+  color: black;
 }
 
 /* View Graph Button */
 .view-graph-btn {
   position: absolute;
-  top: 1rem;
+  top: 0;
   right: 1rem;
   display: flex;
   align-items: center;
   gap: 0.5rem;
-  padding: 0.75rem 1rem;
+  padding: 1rem;
   background-color: #2d2d2d;
   border: 1px solid #404040;
   border-radius: 0.5rem;
@@ -308,6 +332,13 @@
   cursor: pointer;
   transition: all 0.2s ease;
   z-index: 10;
+  background-color: white;
+  color: black;
+}
+
+.view-graph-btn.dark-theme{
+  background-color: black;
+  color: white;
 }
 
 .view-graph-btn:hover {
@@ -329,19 +360,19 @@
 }
 
 /* Chat Messages Area */
+
 .chat-messages {
   flex: 1;
   overflow-y: auto;
-  padding: 2rem;
-  padding-bottom: 120px; /* Space for input */
-}
-
+}
 /* Chat Messages Styling */
 .analyo-chat-messages {
   flex: 1;
   overflow-y: auto;
   padding: 1rem;
   scroll-behavior: smooth;
+  height: 100%;
+  padding-bottom: 80px;
 }
 
 .analyo-message {
@@ -352,16 +383,11 @@
   position: relative;
 }
 
-.analyo-message.user-message {
-  background: #2f2f2f;
-  margin-left: auto;
-  border: 1px solid #404040;
-}
-
 .analyo-message.ai-message {
-  background: #1a1a1a;
+  background: transparent;
   margin-right: auto;
-  border: 1px solid #333;
+  border: none;
+  width: 100%;
 }
 
 .message-header {
@@ -381,6 +407,10 @@
 
 .message-time {
   font-size: 0.7rem;
+}
+
+.light-theme .analyo-message.user-message .message-content{
+  color: black;
 }
 
 .message-content {
@@ -430,6 +460,12 @@
   margin: 0.5rem 0;
 }
 
+.light-theme .message-content pre {
+  background: #f5f5f5;
+  border: 1px solid #e2e8f0;
+  box-shadow: 0 2px 10px rgba(0, 0, 0, 0.1);
+}
+
 .message-content pre code {
   background: none;
   border: none;
@@ -440,7 +476,6 @@
   margin: 1rem 0;
   border-radius: 8px;
   overflow: hidden;
-  border: 1px solid #333;
 }
 
 .structured-ai-response {
@@ -467,8 +502,12 @@
   font-size: 0.9rem;
 }
 
-.file-name {
-  color: #60a5fa;
+.file-header {
+  padding: 15px;
+}
+
+.light-theme .file-name {
+  color: black;
   font-weight: 600;
 }
 
@@ -604,7 +643,7 @@
   bottom: 0;
   background-color: rgba(0, 0, 0, 0.95);
   backdrop-filter: blur(4px);
-  z-index: 150; /* Lower than sidebar but higher than main content */
+  z-index: 2000; /* Lower than sidebar but higher than main content */
   animation: slideIn 0.3s ease-out;
 }
 
@@ -657,6 +696,11 @@
   display: flex;
   align-items: center;
   justify-content: center;
+}
+
+.light-theme .close-graph-btn {
+  background-color: white;
+  color: black;
 }
 
 .close-graph-btn:hover {
@@ -715,6 +759,24 @@
   flex-direction: column;
 }
 
+.resize-handle.light-theme{
+  background-color: transparent;
+  color: #e2e8f0;
+  width: 5px;
+  background-color: #e2e8f0;
+}
+
+.resize-handle.dark-theme{
+  color: #404040;
+  width: 5px;
+  background-color: #404040;
+}
+
+.messages-panel.light-theme{
+  background-color: white;
+  
+}
+
 .chat-panel-header {
   display: none; /* Hide as we have our own file header */
 }
@@ -723,21 +785,23 @@
   flex: 1;
   overflow-y: auto;
   padding: 0;
-}
-
-.chat-input-container {
-  display: none; /* Hide as we have our own input */
-}
-
-/* Chat Input Section */
+  padding-bottom: 100px; /* Add padding at the bottom to leave space for the chat input */
+}
+
 .chat-input-section {
-  position: sticky;
+  position: absolute;  
   bottom: 0;
-  background: #212121;
-  border-top: 1px solid #333;
-  padding: 1.5rem;
-  margin-top: auto;
-  z-index: 20;
+  left: 0;
+  right: 0;
+  width: 100%;
+  padding: 1rem;
+  z-index: 100;
+  background: linear-gradient(to bottom, rgba(33, 33, 33, 0), rgba(33, 33, 33, 0.9) 30%);
+}
+
+.chat-input-section.light-theme {
+  background: linear-gradient(to bottom, rgba(255, 255, 255, 0), rgba(255, 255, 255, 0.9) 30%);
+  color: black;
 }
 
 .chat-input-form {
@@ -754,6 +818,14 @@
   border-radius: 1rem;
   padding: 0.75rem 1rem;
   transition: all 0.2s ease;
+  box-shadow: 0 2px 10px rgba(0, 0, 0, 0.2);
+}
+
+.input-container.light-theme {
+  background-color: white;
+  color: black;
+  border: 1px solid #e2e8f0;
+  box-shadow: 0 2px 10px rgba(0, 0, 0, 0.1);
 }
 
 .input-container:focus-within {
@@ -775,11 +847,15 @@
   font-family: inherit;
 }
 
+.light-theme .chat-textarea {
+  color: #1a202c;
+}
+
 .chat-textarea::placeholder {
   color: #9ca3af;
 }
 
-.send-button {
+.send-button.light-theme {
   background: #3b82f6;
   border: none;
   border-radius: 0.5rem;
@@ -822,10 +898,6 @@
   .graph-controls-section {
     width: 250px;
     min-width: 250px;
-  }
-  
-  .chat-input-section {
-    padding: 1rem;
   }
   
   .chat-messages {
@@ -1286,7 +1358,12 @@
 }
 
 .user-message .message-sender {
-  color: #0d47a1;
+  color: black;
+}
+
+.light-theme .user-message .message-sender {
+  color: #00b7ff;
+  font-weight: 1000;
 }
 
 .ai-message .message-sender {
@@ -1302,20 +1379,26 @@
   line-height: 1.5;
 }
 
+.light-theme .analyo-message.ai-message .message-content{
+  color: black;
+}
+
 .message-content p {
   margin-top: 0;
   margin-bottom: 0.75rem;
 }
 
+
 .message-content p:last-child {
   margin-bottom: 0;
 }
 
-.message-time {
+.light-theme .message-time {
   display: block;
   font-size: 0.75rem;
   margin-top: 0.5rem;
-  opacity: 0.7;
+  font-weight: 1000;
+  color: white;
   text-align: right;
 }
 
@@ -1456,6 +1539,7 @@
 .light-theme .graph-controls-header {
   border-color: var(--border-light);
   background: #ffffff;
+  color: black;
 }
 
 .dark-theme .graph-controls-header {
@@ -1469,11 +1553,13 @@
   font-weight: 600;
 }
 
-.graph-controls-content {
+.light-theme .graph-controls-content {
   flex: 1;
   overflow-y: auto;
   padding: 0.5rem 1rem;
   min-height: 0; /* Allow scrolling */
+  background-color: white;
+  color: black;
 }
 
 .control-section {
@@ -1791,16 +1877,20 @@
 }
 
 .graph-view-header {
+  display: flex;
+  align-items: center;
+  justify-content: space-between;
   padding: 1.25rem;
   border-bottom: 1px solid;
   position: relative;
   background: var(--bg-secondary);
-  flex-shrink: 0; /* Prevent header from shrinking */
+  flex-shrink: 0;
 }
 
 .light-theme .graph-view-header {
   border-color: var(--border-light);
   background: #ffffff;
+  color: black;
 }
 
 .dark-theme .graph-view-header {
@@ -1822,10 +1912,12 @@
   text-overflow: ellipsis;
 }
 
-.graph-container {
+.light-theme .graph-container {
   flex: 1;
   overflow: hidden;
   position: relative;
+  background-color: white;
+  color: black;
 }
 
 .no-graph-data {
@@ -2266,2288 +2358,6 @@
 
 .dark-theme .clear-highlights-btn:hover {
   background-color: #b71c1c;
-=======
-/* Analyo Interface - ChatGPT-Inspired Dark Theme Design */
-
-/* CSS Reset and Base */
-* {
-  box-sizing: border-box;
-}
-
-/* Main Interface Container */
-.analyo-interface {
-  display: flex;
-  height: 100vh;
-  background-color: #212121;
-  color: #ffffff;
-  font-family: -apple-system, BlinkMacSystemFont, 'Segoe UI', 'Roboto', sans-serif;
-  overflow: hidden;
-}
-
-/* Adjust interface height to account for sticky header (approx 100px) to eliminate body scroll */
-.analyo-interface {
-  height: calc(100vh - 100px); /* 100px header padding estimated */
-}
-
-/* Fix: prevent excess height on main-content that caused body scrolling */
-.analyo-interface .main-content {
-  height: 100%;
-  min-height: 0 !important;
-  overflow: hidden;
-  padding: 10px;
-}
-
-
-
-/* ===== LEFT SIDEBAR ===== */
-.left-sidebar {
-  min-width: 260px;
-  background-color: #171717;
-  border-right: 1px solid #2d2d2d;
-  display: flex;
-  flex-direction: column;
-  height: 100vh;
-  z-index: 200;
-  flex-shrink: 0;
-}
-
-.left-sidebar.light-theme {
-  min-width: 260px;
-  background-color: white;
-  border: none;
-  display: flex;
-  flex-direction: column;
-  height: 100vh;
-  z-index: 200;
-  flex-shrink: 0;
-}
-
-/* Sidebar Header */
-.sidebar-header {
-  padding: 1rem;
-  border-bottom: 1px solid #2d2d2d;
-  display: flex;
-  flex-direction: column;
-  gap: 0.75rem;
-}
-
-.app-name {
-  font-family: "Fascinate Inline", system-ui;
-  font-size: 1.5rem;
-  font-weight: 600;
-  margin: 0;
-  background: linear-gradient(45deg, #3b82f6, #8b5cf6);
-  -webkit-background-clip: text;
-  -webkit-text-fill-color: transparent;
-  background-clip: text;
-}
-
-.start-new-btn {
-  display: flex;
-  align-items: center;
-  gap: 0.5rem;
-  padding: 0.75rem;
-  background-color: #2d2d2d;
-  border: 1px solid #404040;
-  border-radius: 0.5rem;
-  color: #ffffff;
-  font-size: 0.875rem;
-  cursor: pointer;
-  transition: all 0.2s ease;
-  width: 100%;
-}
-
-.start-new-btn:hover {
-  background-color: #404040;
-  border-color: #525252;
-}
-
-.start-new-btn:active {
-  transform: translateY(1px);
-}
-
-/* Sidebar Search */
-.sidebar-search {
-  padding: 1rem;
-  border-bottom: 1px solid #2d2d2d;
-}
-
-.sidebar-search.light-theme{
-  border-bottom: 1px solid #e2e8f0;
-}
-
-.search-container {
-  position: relative;
-  display: flex;
-  align-items: center;
-}
-
-.search-icon {
-  position: absolute;
-  left: 0.75rem;
-  color: #a3a3a3;
-  z-index: 1;
-}
-
-.search-input {
-  width: 100%;
-  padding: 0.75rem 0.75rem 0.75rem 2.5rem;
-  background-color: #2d2d2d;
-  border: 1px solid #404040;
-  border-radius: 0.5rem;
-  color: #ffffff;
-  font-size: 0.875rem;
-  outline: none;
-  transition: all 0.2s ease;
-}
-
-.search-input:focus {
-  border-color: #3b82f6;
-  box-shadow: 0 0 0 3px rgba(59, 130, 246, 0.1);
-}
-
-.search-input::placeholder {
-  color: #a3a3a3;
-}
-
-/* File Tree */
-.file-tree {
-  flex: 1;
-  display: flex;
-  flex-direction: column;
-  overflow: hidden;
-}
-
-.file-tree-header {
-  padding: 1rem;
-  border-bottom: 1px solid #2d2d2d;
-  display: flex;
-  align-items: center;
-  justify-content: space-between;
-  font-size: 0.875rem;
-  font-weight: 600;
-  color: #a3a3a3;
-}
-
-.file-tree-header.light-theme{
-  border-bottom: 1px solid #e2e8f0;
-}
-
-.file-tree-content {
-  flex: 1;
-  overflow-y: auto;
-  overflow-x: hidden;
-  padding: 0.5rem;
-  scrollbar-width: thin;
-  scrollbar-color: #404040 #171717;
-}
-
-/* Custom scrollbar for webkit browsers */
-.file-tree-content::-webkit-scrollbar {
-  width: 6px;
-}
-
-.file-tree-content::-webkit-scrollbar-track {
-  background: #171717;
-}
-
-.file-tree-content::-webkit-scrollbar-thumb {
-  background: #404040;
-  border-radius: 3px;
-}
-
-.file-tree-content::-webkit-scrollbar-thumb:hover {
-  background: #525252;
-}
-
-.loading-spinner {
-  width: 16px;
-  height: 16px;
-  border: 2px solid #404040;
-  border-top: 2px solid #3b82f6;
-  border-radius: 50%;
-  animation: spin 1s linear infinite;
-}
-
-@keyframes spin {
-  0% { transform: rotate(0deg); }
-  100% { transform: rotate(360deg); }
-}
-
-/* ===== MAIN CONTENT AREA ===== */
-.main-content.light-theme {
-  flex: 1;
-  display: flex;
-  flex-direction: column;
-  /* position: relative; */
-  min-width: 0;
-  background-color: transparent;
-  color: black;
-}
-
-.chat-container.dark-theme{
-  display: flex;
-  flex-direction: column;
-  height: 100%;
-  position: relative;
-  overflow: hidden;
-  background-color: #212121;
-  color: white;
-}
-
-.chat-container.light-theme{
-  display: flex;
-  flex-direction: column;
-  height: 100%;
-  position: relative;
-  overflow: hidden;
-  background-color: white;
-  color: black;
-}
-
-/* View Graph Button */
-.view-graph-btn {
-  position: absolute;
-  top: 0;
-  right: 1rem;
-  display: flex;
-  align-items: center;
-  gap: 0.5rem;
-  padding: 1rem;
-  background-color: #2d2d2d;
-  border: 1px solid #404040;
-  border-radius: 0.5rem;
-  color: #ffffff;
-  font-size: 0.875rem;
-  cursor: pointer;
-  transition: all 0.2s ease;
-  z-index: 10;
-  background-color: white;
-  color: black;
-}
-
-.view-graph-btn.dark-theme{
-  background-color: black;
-  color: white;
-}
-
-.view-graph-btn:hover {
-  background-color: #404040;
-  border-color: #3b82f6;
-  transform: translateY(-1px);
-}
-
-/* Active state for View Graph Button when graph is open */
-.view-graph-btn.active {
-  background-color: #3b82f6;
-  border-color: #3b82f6;
-  color: #ffffff;
-}
-
-.view-graph-btn.active:hover {
-  background-color: #2563eb;
-  border-color: #2563eb;
-}
-
-/* Chat Messages Area */
-
-.chat-messages {
-  flex: 1;
-  overflow-y: auto;
-}
-/* Chat Messages Styling */
-.analyo-chat-messages {
-  flex: 1;
-  overflow-y: auto;
-  padding: 1rem;
-  scroll-behavior: smooth;
-  height: 100%;
-  padding-bottom: 80px;
-}
-
-.analyo-message {
-  margin-bottom: 1.5rem;
-  padding: 1rem;
-  border-radius: 12px;
-  max-width: 85%;
-  position: relative;
-}
-
-.analyo-message.ai-message {
-  background: transparent;
-  margin-right: auto;
-  border: none;
-  width: 100%;
-}
-
-.message-header {
-  display: flex;
-  align-items: center;
-  justify-content: space-between;
-  margin-bottom: 0.5rem;
-  font-size: 0.8rem;
-  opacity: 0.7;
-}
-
-.message-sender {
-  font-weight: 600;
-  text-transform: uppercase;
-  letter-spacing: 0.5px;
-}
-
-.message-time {
-  font-size: 0.7rem;
-}
-
-.light-theme .analyo-message.user-message .message-content{
-  color: black;
-}
-
-.message-content {
-  line-height: 1.6;
-  color: #e5e5e5;
-}
-
-.message-content h1,
-.message-content h2,
-.message-content h3,
-.message-content h4,
-.message-content h5,
-.message-content h6 {
-  color: #fff;
-  margin: 1rem 0 0.5rem 0;
-}
-
-.message-content p {
-  margin: 0.5rem 0;
-}
-
-.message-content ul,
-.message-content ol {
-  margin: 0.5rem 0;
-  padding-left: 1.5rem;
-}
-
-.message-content li {
-  margin: 0.25rem 0;
-}
-
-.message-content code {
-  background: #2a2a2a;
-  padding: 0.2rem 0.4rem;
-  border-radius: 4px;
-  font-family: 'Consolas', 'Monaco', 'Courier New', monospace;
-  font-size: 0.9em;
-  border: 1px solid #404040;
-}
-
-.message-content pre {
-  background: #1a1a1a;
-  border: 1px solid #333;
-  border-radius: 8px;
-  padding: 1rem;
-  overflow-x: auto;
-  margin: 0.5rem 0;
-}
-
-.light-theme .message-content pre {
-  background: #f5f5f5;
-  border: 1px solid #e2e8f0;
-  box-shadow: 0 2px 10px rgba(0, 0, 0, 0.1);
-}
-
-.message-content pre code {
-  background: none;
-  border: none;
-  padding: 0;
-}
-
-.code-block-container {
-  margin: 1rem 0;
-  border-radius: 8px;
-  overflow: hidden;
-}
-
-.structured-ai-response {
-  display: flex;
-  flex-direction: column;
-  gap: 1rem;
-}
-
-.code-snippet {
-  border-radius: 8px;
-  overflow: hidden;
-  border: 1px solid #333;
-}
-
-.entity-reference {
-  display: flex;
-  align-items: center;
-  gap: 0.5rem;
-  padding: 0.75rem 1rem;
-  background: #2a2a2a;
-  border-radius: 8px;
-  border: 1px solid #404040;
-  font-family: 'Consolas', 'Monaco', 'Courier New', monospace;
-  font-size: 0.9rem;
-}
-
-.file-header {
-  padding: 15px;
-}
-
-.light-theme .file-name {
-  color: black;
-  font-weight: 600;
-}
-
-.arrow {
-  color: #9ca3af;
-}
-
-.entity-name {
-  color: #10b981;
-  font-weight: 600;
-}
-
-.response-sections {
-  padding: 0.5rem 0;
-}
-
-/* Empty State */
-.analyo-empty-state {
-  display: flex;
-  flex-direction: column;
-  align-items: center;
-  justify-content: center;
-  text-align: center;
-  padding: 3rem 2rem;
-  color: #9ca3af;
-  height: 100%;
-  min-height: 300px;
-}
-
-.analyo-empty-state svg {
-  margin-bottom: 1.5rem;
-  opacity: 0.6;
-}
-
-.analyo-empty-state h3 {
-  font-size: 1.25rem;
-  font-weight: 600;
-  margin-bottom: 0.5rem;
-  color: #e5e5e5;
-}
-
-.analyo-empty-state p {
-  font-size: 0.95rem;
-  line-height: 1.5;
-  max-width: 400px;
-}
-
-.analyo-empty-state strong {
-  color: #60a5fa;
-  font-weight: 600;
-}
-
-/* Loading States */
-.analyo-loading-container {
-  display: flex;
-  flex-direction: column;
-  align-items: center;
-  justify-content: center;
-  padding: 3rem 2rem;
-  color: #9ca3af;
-  height: 100%;
-  min-height: 200px;
-}
-
-.analyo-spinner {
-  display: flex;
-  gap: 4px;
-  margin-bottom: 1rem;
-}
-
-.analyo-spinner > div {
-  width: 8px;
-  height: 8px;
-  background-color: #60a5fa;
-  border-radius: 100%;
-  animation: sk-bouncedelay 1.4s infinite ease-in-out;
-}
-
-.analyo-spinner .bounce1 {
-  animation-delay: -0.32s;
-}
-
-.analyo-spinner .bounce2 {
-  animation-delay: -0.16s;
-}
-
-@keyframes sk-bouncedelay {
-  0%, 80%, 100% { 
-    transform: scale(0);
-  } 40% { 
-    transform: scale(1.0);
-  }
-}
-
-.analyo-typing {
-  display: flex;
-  gap: 4px;
-  padding: 1rem 0;
-}
-
-.analyo-typing span {
-  height: 8px;
-  width: 8px;
-  background: #60a5fa;
-  border-radius: 50%;
-  display: inline-block;
-  animation: typing 1.4s infinite ease-in-out;
-}
-
-.analyo-typing span:nth-child(1) { animation-delay: 0s; }
-.analyo-typing span:nth-child(2) { animation-delay: 0.2s; }
-.analyo-typing span:nth-child(3) { animation-delay: 0.4s; }
-.analyo-typing span:nth-child(4) { animation-delay: 0.6s; }
-.analyo-typing span:nth-child(5) { animation-delay: 0.8s; }
-
-@keyframes typing {
-  0%, 60%, 100% {
-    transform: scale(1);
-    opacity: 0.4;
-  }
-  30% {
-    transform: scale(1.3);
-    opacity: 1;
-  }
-}
-
-/* ===== GRAPH OVERLAY - FULLSCREEN ===== */
-.graph-overlay {
-  position: fixed;
-  top: 0;
-  left: 260px; /* Start after the sidebar */
-  right: 0;
-  bottom: 0;
-  background-color: rgba(0, 0, 0, 0.95);
-  backdrop-filter: blur(4px);
-  z-index: 2000; /* Lower than sidebar but higher than main content */
-  animation: slideIn 0.3s ease-out;
-}
-
-@keyframes slideIn {
-  from {
-    transform: translateX(100%);
-    opacity: 0;
-  }
-  to {
-    transform: translateX(0);
-    opacity: 1;
-  }
-}
-
-.graph-panel {
-  background-color: #171717;
-  height: 100%;
-  width: 100%;
-  border-left: 1px solid #2d2d2d;
-  border-radius: 0;
-  display: flex;
-  flex-direction: column;
-  overflow: hidden;
-}
-
-.graph-header {
-  display: flex;
-  align-items: center;
-  justify-content: space-between;
-  padding: 1.5rem 2rem;
-  border-bottom: 1px solid #2d2d2d;
-  background-color: #1a1a1a;
-}
-
-.graph-header h3 {
-  margin: 0;
-  font-size: 1.25rem;
-  font-weight: 600;
-  color: #ffffff;
-}
-
-.close-graph-btn {
-  padding: 0.5rem;
-  background-color: #2d2d2d;
-  border: 1px solid #404040;
-  border-radius: 0.5rem;
-  color: #a3a3a3;
-  cursor: pointer;
-  transition: all 0.2s ease;
-  display: flex;
-  align-items: center;
-  justify-content: center;
-}
-
-.light-theme .close-graph-btn {
-  background-color: white;
-  color: black;
-}
-
-.close-graph-btn:hover {
-  background-color: #404040;
-  color: #ffffff;
-}
-
-.graph-content {
-  flex: 1;
-  display: flex;
-  overflow: hidden;
-}
-
-.graph-controls-section {
-  width: 300px;
-  min-width: 300px;
-  background-color: #1a1a1a;
-  border-right: 1px solid #2d2d2d;
-  overflow-y: auto;
-  height: 100%;
-}
-
-.graph-view-section {
-  flex: 1;
-  background-color: #212121;
-  overflow: hidden;
-  height: 100%;
-  position: relative;
-}
-
-/* File tree styles integration */
-.file-tree-content .file-item {
-  padding: 0.5rem 0.75rem;
-  margin: 0.125rem 0;
-  border-radius: 0.375rem;
-  cursor: pointer;
-  transition: all 0.2s ease;
-  color: #a3a3a3;
-  font-size: 0.875rem;
-}
-
-.file-tree-content .file-item:hover {
-  background-color: #2d2d2d;
-  color: #ffffff;
-}
-
-.file-tree-content .file-item.selected {
-  background-color: #3b82f6;
-  color: #ffffff;
-}
-
-/* Chat Panel Integration */
-.chat-panel {
-  height: 100%;
-  display: flex;
-  flex-direction: column;
-}
-
-.resize-handle.light-theme{
-  background-color: transparent;
-  color: #e2e8f0;
-  width: 5px;
-  background-color: #e2e8f0;
-}
-
-.resize-handle.dark-theme{
-  color: #404040;
-  width: 5px;
-  background-color: #404040;
-}
-
-.messages-panel.light-theme{
-  background-color: white;
-  
-}
-
-.chat-panel-header {
-  display: none; /* Hide as we have our own file header */
-}
-
-.chat-history {
-  flex: 1;
-  overflow-y: auto;
-  padding: 0;
-  padding-bottom: 100px; /* Add padding at the bottom to leave space for the chat input */
-}
-
-.chat-input-section {
-  position: absolute;  
-  bottom: 0;
-  left: 0;
-  right: 0;
-  width: 100%;
-  padding: 1rem;
-  z-index: 100;
-  background: linear-gradient(to bottom, rgba(33, 33, 33, 0), rgba(33, 33, 33, 0.9) 30%);
-}
-
-.chat-input-section.light-theme {
-  background: linear-gradient(to bottom, rgba(255, 255, 255, 0), rgba(255, 255, 255, 0.9) 30%);
-  color: black;
-}
-
-.chat-input-form {
-  max-width: 900px;
-  margin: 0 auto;
-}
-
-.input-container {
-  display: flex;
-  align-items: flex-end;
-  gap: 0.75rem;
-  background: #2a2a2a;
-  border: 1px solid #404040;
-  border-radius: 1rem;
-  padding: 0.75rem 1rem;
-  transition: all 0.2s ease;
-  box-shadow: 0 2px 10px rgba(0, 0, 0, 0.2);
-}
-
-.input-container.light-theme {
-  background-color: white;
-  color: black;
-  border: 1px solid #e2e8f0;
-  box-shadow: 0 2px 10px rgba(0, 0, 0, 0.1);
-}
-
-.input-container:focus-within {
-  border-color: #3b82f6;
-  box-shadow: 0 0 0 3px rgba(59, 130, 246, 0.1);
-}
-
-.chat-textarea {
-  flex: 1;
-  background: transparent;
-  border: none;
-  outline: none;
-  color: #ffffff;
-  font-size: 1rem;
-  line-height: 1.5;
-  resize: none;
-  max-height: 150px;
-  overflow-y: auto;
-  font-family: inherit;
-}
-
-.light-theme .chat-textarea {
-  color: #1a202c;
-}
-
-.chat-textarea::placeholder {
-  color: #9ca3af;
-}
-
-.send-button.light-theme {
-  background: #3b82f6;
-  border: none;
-  border-radius: 0.5rem;
-  width: 40px;
-  height: 40px;
-  display: flex;
-  align-items: center;
-  justify-content: center;
-  cursor: pointer;
-  transition: all 0.2s ease;
-  flex-shrink: 0;
-}
-
-.send-button:hover:not(:disabled) {
-  background: #2563eb;
-  transform: translateY(-1px);
-}
-
-.send-button:disabled {
-  background: #404040;
-  cursor: not-allowed;
-  transform: none;
-}
-
-.send-button svg {
-  color: #ffffff;
-}
-
-/* ===== RESPONSIVE DESIGN ===== */
-@media (max-width: 768px) {
-  .left-sidebar {
-    width: 240px;
-    min-width: 240px;
-  }
-  
-  .graph-overlay {
-    left: 240px;
-  }
-  
-  .graph-controls-section {
-    width: 250px;
-    min-width: 250px;
-  }
-  
-  .chat-messages {
-    padding: 1rem;
-    padding-bottom: 100px;
-  }
-  
-  .view-graph-btn {
-    top: 0.5rem;
-    right: 0.5rem;
-    padding: 0.5rem 0.75rem;
-    font-size: 0.8rem;
-  }
-}
-
-/* Enhanced visibility when graph overlay is open */
-.analyo-interface:has(.graph-overlay) .left-sidebar {
-  box-shadow: 2px 0 10px rgba(0, 0, 0, 0.3);
-  border-right: 2px solid #3b82f6;
-}
-
-/* Ensure file tree stays scrollable and visible */
-.file-tree {
-  position: relative;
-  z-index: 250; /* Higher than graph overlay */
-}
-
-/* Smooth scrollbars */
-::-webkit-scrollbar {
-  width: 8px;
-}
-
-::-webkit-scrollbar-track {
-  background: #171717;
-}
-
-::-webkit-scrollbar-thumb {
-  background: #404040;
-  border-radius: 4px;
-}
-
-::-webkit-scrollbar-thumb:hover {
-  background: #525252;
-}
-
-[data-panel-resize-handle-id] {
-  width: 1rem;
-  background-color: transparent;
-  position: relative;
-}
-
-[data-panel-resize-handle-id]:after {
-  content: '';
-  position: absolute;
-  top: 50%;
-  left: 50%;
-  transform: translate(-50%, -50%);
-  height: 30px;
-  width: 2px;
-  background-color: var(--border-light);
-  border-radius: 2px;
-}
-
-.dark-theme [data-panel-resize-handle-id]:after {
-  background-color: var(--border-dark);
-}
-
-/* Column 1: File List - Enhanced for better visibility */
-.file-list-column {
-  overflow: hidden;
-  display: flex;
-  flex-direction: column;
-  border-radius: var(--radius-md);
-  box-shadow: var(--shadow-sm);
-  min-height: 0;
-  height: 100%;
-}
-
-.light-theme .file-list-column {
-  background-color: #f9f9f9;
-  border: 1px solid var(--border-light);
-}
-
-.dark-theme .file-list-column {
-  background-color: #1e1e1e;
-  border: 1px solid var(--border-dark);
-}
-
-.file-list-container {
-  display: flex;
-  flex-direction: column;
-  height: 100%;
-}
-
-.file-list-header {
-  padding: 1.25rem;
-  border-bottom: 1px solid;
-  background: var(--bg-secondary);
-}
-
-.light-theme .file-list-header {
-  border-color: var(--border-light);
-  background: #ffffff;
-}
-
-.dark-theme .file-list-header {
-  border-color: var(--border-dark);
-  background: #2a2a2a;
-}
-
-.file-list-header h3 {
-  margin: 0 0 0.75rem;
-  font-size: 1.375rem;
-  font-weight: 600;
-  color: var(--text-primary);
-}
-
-.dark-theme .file-list-header h3 {
-  color: var(--text-primary-dark);
-}
-
-.file-search {
-  position: relative;
-}
-
-.file-search input {
-  width: 100%;
-  padding: 0.5rem;
-  border-radius: var(--radius-sm);
-  border: 1px solid;
-  font-size: 0.875rem;
-}
-
-.light-theme .file-search input {
-  border-color: var(--border-light);
-  background-color: #ffffff;
-}
-
-.dark-theme .file-search input {
-  border-color: var(--border-dark);
-  background-color: #2a2a2a;
-  color: #ffffff;
-}
-
-.search-clear-btn {
-  position: absolute;
-  right: 8px;
-  top: 50%;
-  transform: translateY(-50%);
-  background: transparent;
-  border: none;
-  cursor: pointer;
-  display: flex;
-  align-items: center;
-  justify-content: center;
-  padding: 0;
-  color: currentColor;
-  opacity: 0.7;
-}
-
-.search-clear-btn:hover {
-  opacity: 1;
-}
-
-.file-list-content {
-  flex: 1;
-  overflow-y: auto;
-  padding: 0.5rem 0;
-}
-
-.file-tree {
-  padding: 0.5rem 0;
-}
-
-.file-item {
-  padding: 0.25rem 0.5rem;
-  cursor: pointer;
-  border-radius: var(--radius-sm);
-  margin: 0.125rem 0;
-  transition: background-color 0.2s;
-  font-size: 0.875rem;
-  display: flex;
-  align-items: center;
-}
-
-.file-item-inner {
-  display: flex;
-  align-items: center;
-  gap: 0.5rem;
-  max-width: 100%;
-  overflow: hidden;
-}
-
-.file-icon {
-  flex-shrink: 0;
-}
-
-.file-name {
-  white-space: nowrap;
-  overflow: hidden;
-  text-overflow: ellipsis;
-}
-
-.light-theme .file-item:hover {
-  background-color: rgba(0, 0, 0, 0.05);
-}
-
-.dark-theme .file-item:hover {
-  background-color: rgba(255, 255, 255, 0.05);
-}
-
-.file-item.selected {
-  background-color: rgba(41, 98, 255, 0.1);
-  font-weight: 500;
-}
-
-.dark-theme .file-item.selected {
-  background-color: rgba(106, 183, 255, 0.15);
-}
-
-.folder-item {
-  margin: 0.125rem 0;
-}
-
-.folder-header {
-  display: flex;
-  align-items: center;
-  padding: 0.25rem 0.5rem;
-  cursor: pointer;
-  border-radius: var(--radius-sm);
-  transition: background-color 0.2s;
-  font-size: 0.875rem;
-  gap: 0.5rem;
-}
-
-.light-theme .folder-header:hover {
-  background-color: rgba(0, 0, 0, 0.05);
-}
-
-.dark-theme .folder-header:hover {
-  background-color: rgba(255, 255, 255, 0.05);
-}
-
-.folder-toggle {
-  flex-shrink: 0;
-  transition: transform 0.2s;
-}
-
-.folder-toggle.expanded {
-  transform: rotate(90deg);
-}
-
-.folder-icon {
-  flex-shrink: 0;
-}
-
-.folder-name {
-  flex-grow: 1;
-  white-space: nowrap;
-  overflow: hidden;
-  text-overflow: ellipsis;
-}
-
-.folder-count {
-  background-color: rgba(0, 0, 0, 0.1);
-  border-radius: var(--radius-full);
-  padding: 0.1rem 0.4rem;
-  font-size: 0.75rem;
-  font-weight: 500;
-}
-
-.dark-theme .folder-count {
-  background-color: rgba(255, 255, 255, 0.1);
-}
-
-.nested-folder {
-  margin-left: 0.5rem;
-}
-
-.no-files-message {
-  display: flex;
-  flex-direction: column;
-  align-items: center;
-  justify-content: center;
-  padding: 2rem;
-  text-align: center;
-  color: var(--text-muted);
-}
-
-/* Error message styles */
-.error-message {
-  display: flex;
-  flex-direction: column;
-  align-items: center;
-  justify-content: center;
-  padding: 20px;
-  text-align: center;
-  background-color: rgba(255, 0, 0, 0.1);
-  border-radius: 8px;
-  margin: 10px 0;
-}
-
-.error-message svg {
-  color: #d32f2f;
-  margin-bottom: 10px;
-}
-
-.error-message p {
-  color: #d32f2f;
-  margin-bottom: 15px;
-}
-
-.retry-button {
-  background-color: #2196f3;
-  color: white;
-  border: none;
-  border-radius: 4px;
-  padding: 8px 16px;
-  cursor: pointer;
-  font-size: 14px;
-  font-weight: 500;
-}
-
-.retry-button:hover {
-  background-color: #1976d2;
-}
-
-/* Column 2: Chat Panel - Enhanced for better usability */
-.chat-panel-column {
-  overflow: hidden;
-  display: flex;
-  flex-direction: column;
-  border-radius: var(--radius-md);
-  box-shadow: var(--shadow-sm);
-  min-height: 0;
-  height: 100%;
-  margin-left: 0.5rem;
-}
-
-.light-theme .chat-panel-column {
-  background-color: #ffffff;
-  border: 1px solid var(--border-light);
-}
-
-.dark-theme .chat-panel-column {
-  background-color: #1e1e1e;
-  border: 1px solid var(--border-dark);
-}
-
-.chat-panel {
-  display: flex;
-  flex-direction: column;
-  height: 100%;
-  overflow: hidden;
-}
-
-.chat-panel-header {
-  padding: 1rem;
-  border-bottom: 1px solid;
-  flex-shrink: 0; /* Prevent header from shrinking */
-}
-
-.light-theme .chat-panel-header {
-  border-color: var(--border-light);
-}
-
-.dark-theme .chat-panel-header {
-  border-color: var(--border-dark);
-}
-
-.chat-panel-header h3 {
-  margin: 0;
-  font-size: 1.25rem;
-  white-space: nowrap;
-  overflow: scroll;
-  text-overflow: ellipsis;
-  display: flex;
-  align-items: center;
-}
-
-.chat-history {
-  flex: 1;
-  overflow-y: auto;
-  padding: 1rem;
-  display: flex;
-  flex-direction: column;
-  min-height: 0; /* Allow scrolling */
-  padding-bottom: 0; /* Remove bottom padding to make space for sticky input */
-}
-
-/* Add padding to chat history to prevent content from being hidden behind sticky input */
-.chat-history::after {
-  content: '';
-  height: 100px; /* Space for the sticky input area */
-  flex-shrink: 0;
-}
-
-.chat-empty-state {
-  flex: 1;
-  display: flex;
-  flex-direction: column;
-  align-items: center;
-  justify-content: center;
-  text-align: center;
-  color: var(--text-muted);
-  padding: 2rem;
-}
-
-.chat-message {
-  margin-bottom: 1rem;
-  padding: 0.75rem 1rem;
-  border-radius: var(--radius-md);
-  max-width: 85%;
-  box-shadow: 0 1px 3px rgba(0, 0, 0, 0.1);
-  animation: fadeIn 0.3s ease-in-out;
-}
-
-@keyframes fadeIn {
-  from { opacity: 0; transform: translateY(10px); }
-  to { opacity: 1; transform: translateY(0); }
-}
-
-.user-message {
-  align-self: flex-end;
-  background-color: #e3f2fd;
-  color: #0d47a1;
-  border-bottom-right-radius: 4px;
-}
-
-.dark-theme .user-message {
-  background-color: #1565c0;
-  color: #e3f2fd;
-}
-
-.ai-message {
-  align-self: flex-start;
-  background-color: #f5f5f5;
-  border-bottom-left-radius: 4px;
-}
-
-.light-theme .ai-message {
-  background-color: #f5f5f5;
-}
-
-.dark-theme .ai-message {
-  background-color: #303030;
-}
-
-.message-header {
-  display: flex;
-  align-items: center;
-  margin-bottom: 0.5rem;
-}
-
-.message-sender {
-  font-weight: 600;
-  font-size: 0.875rem;
-}
-
-.user-message .message-sender {
-  color: black;
-}
-
-.light-theme .user-message .message-sender {
-  color: #00b7ff;
-  font-weight: 1000;
-}
-
-.ai-message .message-sender {
-  color: #424242;
-}
-
-.dark-theme .ai-message .message-sender {
-  color: #e0e0e0;
-}
-
-.message-content {
-  word-break: break-word;
-  line-height: 1.5;
-}
-
-.light-theme .analyo-message.ai-message .message-content{
-  color: black;
-}
-
-.message-content p {
-  margin-top: 0;
-  margin-bottom: 0.75rem;
-}
-
-
-.message-content p:last-child {
-  margin-bottom: 0;
-}
-
-.light-theme .message-time {
-  display: block;
-  font-size: 0.75rem;
-  margin-top: 0.5rem;
-  font-weight: 1000;
-  color: white;
-  text-align: right;
-}
-
-.chat-input-container {
-  padding: 1rem;
-  border-top: 1px solid;
-  flex-shrink: 0; /* Prevent input from shrinking */
-  background-color: inherit; /* Match panel background */
-  position: sticky; /* Make it stick to the bottom */
-  bottom: 0; /* Stick to bottom */
-  z-index: 10; /* Keep above other content */
-  backdrop-filter: blur(8px); /* Add subtle blur effect */
-}
-
-/* Enhance the sticky input with better visual separation */
-.chat-input-container::before {
-  content: '';
-  position: absolute;
-  top: -10px;
-  left: 0;
-  right: 0;
-  height: 10px;
-  background: linear-gradient(to bottom, transparent, rgba(0, 0, 0, 0.1));
-  pointer-events: none;
-}
-
-.light-theme .chat-input-container {
-  border-color: var(--border-light);
-  background-color: rgba(255, 255, 255, 0.95); /* Semi-transparent white for glass effect */
-}
-
-.dark-theme .chat-input-container {
-  border-color: var(--border-dark);
-  background-color: rgba(30, 30, 30, 0.95); /* Semi-transparent dark for glass effect */
-}
-
-.chat-form {
-  display: flex;
-  gap: 0.5rem;
-  position: relative;
-}
-
-.chat-input {
-  flex: 1;
-  padding: 0.75rem 1rem;
-  border-radius: var(--radius-md);
-  border: 1px solid;
-  font-size: 0.875rem;
-  resize: none;
-  box-shadow: 0 1px 3px rgba(0, 0, 0, 0.05);
-  transition: border-color 0.2s, box-shadow 0.2s;
-  min-height: 40px;
-  max-height: 120px;
-  line-height: 1.5;
-  font-family: inherit;
-}
-
-.chat-input:focus {
-  outline: none;
-  border-color: var(--primary-color);
-  box-shadow: 0 0 0 3px rgba(66, 133, 244, 0.1);
-}
-
-.dark-theme .chat-input:focus {
-  box-shadow: 0 0 0 3px rgba(100, 181, 246, 0.2);
-}
-
-.chat-input-container {
-  transition: all 0.2s ease;
-}
-
-.chat-input-container:hover {
-  border-top-color: var(--primary-color);
-}
-
-.chat-submit-btn {
-  background-color: #2962ff;
-  color: white;
-  border: none;
-  border-radius: var(--radius-md);
-  width: 40px;
-  height: 40px;
-  display: flex;
-  align-items: center;
-  justify-content: center;
-  cursor: pointer;
-  transition: all 0.2s ease;
-  flex-shrink: 0; /* Prevent button from shrinking */
-}
-
-.chat-submit-btn:hover:not(:disabled) {
-  transform: translateY(-1px);
-  box-shadow: 0 4px 8px rgba(66, 133, 244, 0.3);
-}
-
-.chat-submit-btn:disabled {
-  background-color: #c5c5c5;
-  cursor: not-allowed;
-}
-
-/* Graph Controls Column - Updated for bottom section */
-.graph-controls-column {
-  overflow: hidden;
-  display: flex;
-  flex-direction: column;
-  border-radius: var(--radius-md);
-  box-shadow: var(--shadow-sm);
-  min-height: 400px;
-  height: 100%; /* Use full height of parent */
-  margin: 1rem;
-  margin-right: 0.5rem;
-}
-
-.light-theme .graph-controls-column {
-  background-color: #f9f9f9;
-  border: 1px solid var(--border-light);
-}
-
-.dark-theme .graph-controls-column {
-  background-color: #1e1e1e;
-  border: 1px solid var(--border-dark);
-}
-
-.graph-controls {
-  display: flex;
-  flex-direction: column;
-  height: 100%;
-  overflow-y: auto; /* Allow scrolling within controls */
-}
-
-.graph-controls-header {
-  padding: 1.25rem;
-  border-bottom: 1px solid;
-  background: var(--bg-secondary);
-  flex-shrink: 0; /* Prevent header from shrinking */
-}
-
-.light-theme .graph-controls-header {
-  border-color: var(--border-light);
-  background: #ffffff;
-  color: black;
-}
-
-.dark-theme .graph-controls-header {
-  border-color: var(--border-dark);
-  background: #2a2a2a;
-}
-
-.graph-controls-header h3 {
-  margin: 0;
-  font-size: 1.25rem;
-  font-weight: 600;
-}
-
-.light-theme .graph-controls-content {
-  flex: 1;
-  overflow-y: auto;
-  padding: 0.5rem 1rem;
-  min-height: 0; /* Allow scrolling */
-  background-color: white;
-  color: black;
-}
-
-.control-section {
-  margin-bottom: 1.5rem;
-}
-
-.control-section-header {
-  display: flex;
-  align-items: center;
-  justify-content: space-between;
-  margin-bottom: 0.75rem;
-}
-
-.control-section-header h4 {
-  margin: 0;
-  font-size: 1rem;
-  font-weight: 600;
-}
-
-.toggle-all {
-  display: flex;
-  align-items: center;
-  gap: 0.5rem;
-  cursor: pointer;
-  user-select: none;
-  font-size: 0.875rem;
-  position: relative;
-}
-
-.toggle-all input {
-  opacity: 0;
-  width: 0;
-  height: 0;
-  position: absolute;
-}
-
-.toggle-switch {
-  position: relative;
-  display: inline-block;
-  width: 36px;
-  height: 18px;
-  background-color: #ccc;
-  border-radius: 18px;
-  transition: background-color 0.2s;
-}
-
-.toggle-switch:before {
-  content: "";
-  position: absolute;
-  width: 14px;
-  height: 14px;
-  border-radius: 50%;
-  background-color: white;
-  top: 2px;
-  left: 2px;
-  transition: transform 0.2s;
-}
-
-.toggle-all input:checked + .toggle-switch {
-  background-color: #2196F3;
-}
-
-.toggle-all input:checked + .toggle-switch:before {
-  transform: translateX(18px);
-}
-
-.dark-theme .toggle-switch {
-  background-color: #555;
-}
-
-.toggle-label {
-  font-size: 0.875rem;
-}
-
-.control-options {
-  padding: 0 0.25rem;
-}
-
-.filter-list {
-  list-style: none;
-  padding: 0;
-  margin: 0;
-  max-height: 200px;
-  overflow-y: auto;
-}
-
-.filter-item {
-  margin-bottom: 0.5rem;
-  font-size: 0.875rem;
-}
-
-.filter-label {
-  display: flex;
-  align-items: center;
-  gap: 0.5rem;
-  cursor: pointer;
-  position: relative;
-}
-
-.filter-label input {
-  opacity: 0;
-  width: 0;
-  height: 0;
-  position: absolute;
-}
-
-.checkbox-custom {
-  position: relative;
-  display: inline-block;
-  width: 16px;
-  height: 16px;
-  border: 1px solid #ccc;
-  border-radius: 3px;
-  transition: background-color 0.2s, border-color 0.2s;
-}
-
-.checkbox-custom:after {
-  content: "";
-  position: absolute;
-  display: none;
-  left: 5px;
-  top: 2px;
-  width: 4px;
-  height: 8px;
-  border: solid white;
-  border-width: 0 2px 2px 0;
-  transform: rotate(45deg);
-}
-
-.filter-label input:checked + .checkbox-custom {
-  background-color: #2196F3;
-  border-color: #2196F3;
-}
-
-.filter-label input:checked + .checkbox-custom:after {
-  display: block;
-}
-
-.dark-theme .checkbox-custom {
-  border-color: #555;
-}
-
-.node-type-indicator,
-.relationship-type-indicator {
-  width: 12px;
-  height: 12px;
-  border-radius: 50%;
-  flex-shrink: 0;
-}
-
-.no-options {
-  color: var(--text-muted);
-  font-style: italic;
-  font-size: 0.875rem;
-}
-
-.button-group {
-  display: flex;
-  gap: 0.5rem;
-  margin-bottom: 1rem;
-}
-
-.layout-button {
-  display: flex;
-  align-items: center;
-  gap: 0.5rem;
-  padding: 0.5rem 1rem;
-  border-radius: var(--radius-sm);
-  font-size: 0.875rem;
-  cursor: pointer;
-  background-color: transparent;
-  border: 1px solid;
-  width: 100%;
-  transition: all 0.2s ease;
-}
-
-.layout-button.primary {
-  background-color: #2196F3;
-  color: white;
-  border-color: #2196F3;
-}
-
-.layout-button.primary:hover {
-  background-color: #1976D2;
-}
-
-.layout-button.secondary {
-  background-color: transparent;
-  border-color: #ccc;
-}
-
-.layout-button.refresh {
-  background-color: #4CAF50;
-  color: white;
-  border-color: #4CAF50;
-  margin-bottom: 1rem;
-}
-
-.layout-button.refresh:hover {
-  background-color: #388E3C;
-}
-
-.light-theme .layout-button.secondary {
-  border-color: #ccc;
-  color: #333;
-}
-
-.light-theme .layout-button.secondary:hover {
-  background-color: rgba(0, 0, 0, 0.05);
-}
-
-.dark-theme .layout-button.secondary {
-  border-color: #555;
-  color: #e0e0e0;
-}
-
-.dark-theme .layout-button.secondary:hover {
-  background-color: rgba(255, 255, 255, 0.05);
-}
-
-.layout-option {
-  margin: 1rem 0;
-}
-
-.layout-option label {
-  display: block;
-  font-size: 0.875rem;
-  margin-bottom: 0.5rem;
-}
-
-.slider-container {
-  display: flex;
-  align-items: center;
-  gap: 0.75rem;
-}
-
-.slider-icon {
-  display: flex;
-  align-items: center;
-  justify-content: center;
-  opacity: 0.7;
-  flex-shrink: 0;
-}
-
-.styled-slider {
-  -webkit-appearance: none;
-  width: 100%;
-  height: 6px;
-  border-radius: 3px;
-  background: #d3d3d3;
-  outline: none;
-}
-
-.styled-slider::-webkit-slider-thumb {
-  -webkit-appearance: none;
-  appearance: none;
-  width: 18px;
-  height: 18px;
-  border-radius: 50%;
-  background: #4285F4;
-  cursor: pointer;
-  border: 2px solid #ffffff;
-  box-shadow: 0 2px 4px rgba(0, 0, 0, 0.2);
-}
-
-.styled-slider::-moz-range-thumb {
-  width: 16px;
-  height: 16px;
-  border-radius: 50%;
-  background: #2196F3;
-  cursor: pointer;
-  border: none;
-}
-
-.dark-theme .styled-slider {
-  background: #555;
-}
-
-.dark-theme .styled-slider::-webkit-slider-thumb {
-  background: #64B5F6;
-}
-
-.dark-theme .styled-slider::-moz-range-thumb {
-  background: #64B5F6;
-}
-
-/* Graph View Column - Updated for bottom section */
-.graph-view-column {
-  overflow: hidden;
-  display: flex;
-  flex-direction: column;
-  border-radius: var(--radius-md);
-  box-shadow: var(--shadow-sm);
-  min-height: 400px;
-  height: 100%; /* Use full height of parent */
-  margin: 1rem;
-  margin-left: 0.5rem;
-}
-
-.light-theme .graph-view-column {
-  background-color: #ffffff;
-  border: 1px solid var(--border-light);
-}
-
-.dark-theme .graph-view-column {
-  background-color: #1e1e1e;
-  border: 1px solid var(--border-dark);
-}
-
-.graph-view {
-  display: flex;
-  flex-direction: column;
-  height: 100%;
-  overflow: hidden;
-}
-
-.graph-view-header {
-  display: flex;
-  align-items: center;
-  justify-content: space-between;
-  padding: 1.25rem;
-  border-bottom: 1px solid;
-  position: relative;
-  background: var(--bg-secondary);
-  flex-shrink: 0;
-}
-
-.light-theme .graph-view-header {
-  border-color: var(--border-light);
-  background: #ffffff;
-  color: black;
-}
-
-.dark-theme .graph-view-header {
-  border-color: var(--border-dark);
-  background: #2a2a2a;
-}
-
-.graph-view-header h3 {
-  margin: 0;
-  font-size: 1.25rem;
-}
-
-.selected-file-info {
-  margin: 0.25rem 0 0;
-  font-size: 0.875rem;
-  opacity: 0.8;
-  white-space: nowrap;
-  overflow: hidden;
-  text-overflow: ellipsis;
-}
-
-.light-theme .graph-container {
-  flex: 1;
-  overflow: hidden;
-  position: relative;
-  background-color: white;
-  color: black;
-}
-
-.no-graph-data {
-  display: flex;
-  flex-direction: column;
-  align-items: center;
-  justify-content: center;
-  height: 100%;
-  text-align: center;
-  padding: 2rem;
-  color: var(--text-muted);
-}
-
-/* Loading container */
-.loading-container {
-  display: flex;
-  flex-direction: column;
-  align-items: center;
-  justify-content: center;
-  height: 100%;
-  text-align: center;
-  padding: 2rem;
-}
-
-.loading-container p {
-  margin-top: 1.5rem;
-  color: var(--text-muted);
-  font-size: 0.9rem;
-}
-
-/* Spinner animation */
-.spinner {
-  display: flex;
-  align-items: center;
-  justify-content: center;
-  gap: 0.25rem;
-}
-
-.spinner > div {
-  width: 12px;
-  height: 12px;
-  background-color: #2196F3;
-  border-radius: 100%;
-  display: inline-block;
-  animation: sk-bouncedelay 1.4s infinite ease-in-out both;
-}
-
-.dark-theme .spinner > div {
-  background-color: #64B5F6;
-}
-
-.spinner .bounce1 {
-  animation-delay: -0.32s;
-}
-
-.spinner .bounce2 {
-  animation-delay: -0.16s;
-}
-
-@keyframes sk-bouncedelay {
-  0%, 80%, 100% { 
-    transform: scale(0);
-  } 40% { 
-    transform: scale(1.0);
-  }
-}
-
-/* Improved code block styling */
-.code-snippet {
-  position: relative;
-  margin: 0.75rem 0;
-  border-radius: var(--radius-sm);
-  overflow: hidden;
-}
-
-.code-snippet pre {
-  margin: 0 !important;
-  border-radius: var(--radius-sm);
-  max-height: 300px;
-  overflow: auto !important;
-}
-
-.light-theme .code-snippet pre {
-  background-color: #f6f8fa !important;
-  border: 1px solid rgba(0, 0, 0, 0.1) !important;
-}
-
-.dark-theme .code-snippet pre {
-  background-color: #2a2a2a !important;
-  border: 1px solid rgba(255, 255, 255, 0.1) !important;
-}
-
-.message-content .code-block {
-  padding: 0.75rem;
-  border-radius: var(--radius-sm);
-  margin: 0.5rem 0;
-  overflow-x: auto;
-  font-family: monospace;
-  white-space: pre-wrap;
-  word-break: break-all;
-}
-
-.message-content code {
-  font-family: monospace;
-  background: rgba(0, 0, 0, 0.05);
-  padding: 0.125rem 0.25rem;
-  border-radius: 3px;
-}
-
-.dark-theme .message-content code {
-  background: rgba(255, 255, 255, 0.1);
-}
-
-/* Typing animation */
-.typing {
-  display: flex;
-  align-items: center;
-  gap: 0.25rem;
-}
-
-.typing span {
-  display: block;
-  width: 6px;
-  height: 6px;
-  border-radius: 50%;
-  animation: typing-bounce 1.5s infinite ease-in-out;
-}
-
-.light-theme .typing span {
-  background-color: rgba(41, 98, 255, 0.6);
-}
-
-.dark-theme .typing span {
-  background-color: rgba(106, 183, 255, 0.6);
-}
-
-.typing span:nth-child(1) { animation-delay: 0s; }
-.typing span:nth-child(2) { animation-delay: 0.2s; }
-.typing span:nth-child(3) { animation-delay: 0.4s; }
-.typing span:nth-child(4) { animation-delay: 0.6s; }
-.typing span:nth-child(5) { animation-delay: 0.8s; }
-
-@keyframes typing-bounce {
-  0%, 60%, 100% {
-    transform: translateY(0);
-  }
-  30% {
-    transform: translateY(-4px);
-  }
-}
-
-/* Responsive adjustments */
-@media (max-width: 1400px) {
-  .neo4j-chat-interface {
-    grid-template-columns: 220px 1fr 220px 320px;
-  }
-}
-
-@media (max-width: 1200px) {
-  .neo4j-chat-interface {
-    grid-template-columns: 200px 1fr 200px 300px;
-  }
-  
-  .top-section {
-    height: 60vh;
-  }
-  
-  .bottom-section {
-    height: 55vh;
-    min-height: 450px;
-  }
-}
-
-@media (max-width: 992px) {
-  .neo4j-chat-interface {
-    grid-template-columns: 1fr 1fr;
-    grid-template-rows: minmax(300px, 1fr) minmax(300px, 1fr);
-    grid-template-areas: 
-      "file-list chat-panel"
-      "graph-controls graph-view";
-    height: auto;
-    min-height: calc(100vh - 120px);
-    overflow: visible;
-  }
-  
-  .chat-history {
-    max-height: calc(100% - 120px);
-  }
-}
-
-@media (max-width: 768px) {
-  .neo4j-chat-interface {
-    grid-template-columns: 1fr;
-    grid-template-rows: auto auto auto auto;
-    grid-template-areas: 
-      "file-list"
-      "chat-panel"
-      "graph-controls"
-      "graph-view";
-    gap: 0.5rem;
-  }
-  
-  .neo4j-chat-interface {
-    min-height: calc(100vh - 80px);
-  }
-  
-  .top-section {
-    height: 55vh;
-    min-height: 350px;
-  }
-  
-  .bottom-section {
-    height: 60vh;
-    min-height: 400px;
-  }
-  
-  .graph-controls-column,
-  .graph-view-column {
-    margin: 0.5rem;
-    min-height: 300px;
-  }
-  
-  .graph-section-header {
-    padding: 0.75rem 1rem;
-  }
-  
-  .graph-section-header h3 {
-    font-size: 1.125rem;
-  }
-}
-
-/* Scroll indicator for better UX */
-.neo4j-chat-interface::after {
-  content: "Scroll down to see graph visualization";
-  position: fixed;
-  bottom: 20px;
-  right: 20px;
-  background: var(--primary-color);
-  color: white;
-  padding: 0.5rem 1rem;
-  border-radius: var(--radius-md);
-  font-size: 0.875rem;
-  opacity: 0.8;
-  pointer-events: none;
-  animation: fadeInOut 4s ease-in-out;
-  z-index: 1000;
-}
-
-@keyframes fadeInOut {
-  0%, 100% { opacity: 0; }
-  20%, 80% { opacity: 0.8; }
-}
-
-/* Hide scroll indicator on mobile */
-@media (max-width: 768px) {
-  .neo4j-chat-interface::after {
-    display: none;
-  }
-}
-
-/* Add styles for the repo context item */
-.repo-context-item {
-  display: flex;
-  align-items: center;
-  padding: 8px 12px;
-  margin: 6px 8px;
-  border-radius: 6px;
-  cursor: pointer;
-  transition: background-color 0.2s ease;
-  background-color: rgba(60, 180, 255, 0.1);
-  border: 1px solid rgba(60, 180, 255, 0.2);
-}
-
-.repo-context-item:hover {
-  background-color: rgba(60, 180, 255, 0.15);
-}
-
-.repo-context-item.selected {
-  background-color: rgba(60, 180, 255, 0.25);
-  border: 1px solid rgba(60, 180, 255, 0.4);
-  font-weight: 500;
-}
-
-.repo-context-item .file-item-inner {
-  display: flex;
-  align-items: center;
-  width: 100%;
-}
-
-.repo-context-item .repo-icon {
-  margin-right: 8px;
-  flex-shrink: 0;
-  color: #3cb4ff;
-}
-
-.repo-context-item .repo-name {
-  font-size: 14px;
-  white-space: nowrap;
-  overflow: hidden;
-  text-overflow: ellipsis;
-  color: #3cb4ff;
-} 
-
-/* Structured AI response styling */
-.structured-ai-response {
-  display: flex;
-  flex-direction: column;
-  gap: 0.75rem;
-}
-
-.structured-ai-response .code-snippet {
-  background-color: #f6f8fa;
-  border-radius: var(--radius-sm);
-  overflow: hidden;
-  position: relative;
-}
-
-.dark-theme .structured-ai-response .code-snippet {
-  background-color: #2a2a2a;
-}
-
-.structured-ai-response .entity-reference {
-  display: flex;
-  align-items: center;
-  gap: 0.5rem;
-  font-weight: 600;
-  padding: 0.5rem 0;
-  border-bottom: 1px solid rgba(0, 0, 0, 0.1);
-  margin-bottom: 0.5rem;
-}
-
-.dark-theme .structured-ai-response .entity-reference {
-  border-bottom-color: rgba(255, 255, 255, 0.1);
-}
-
-.structured-ai-response .file-name {
-  color: #0d47a1;
-}
-
-.dark-theme .structured-ai-response .file-name {
-  color: #64b5f6;
-}
-
-.structured-ai-response .arrow {
-  opacity: 0.7;
-}
-
-.structured-ai-response .entity-name {
-  color: #e65100;
-}
-
-.dark-theme .structured-ai-response .entity-name {
-  color: #ffb74d;
-}
-
-.structured-ai-response .response-sections {
-  font-size: 0.95rem;
-  line-height: 1.5;
-}
-
-/* Fix Graph Controls issues */
-.graph-controls-column .toggle-switch {
-  cursor: pointer;
-}
-
-.graph-controls-column .filter-list {
-  max-height: 150px;
-  overflow-y: auto;
-  padding-right: 0.25rem;
-  margin: 0.5rem 0;
-}
-
-.graph-controls-column .checkbox-custom {
-  flex-shrink: 0;
-}
-
-.graph-controls-column .node-type-indicator,
-.graph-controls-column .relationship-type-indicator {
-  margin: 0 0.5rem;
-}
-
-.graph-controls-column .control-section {
-  margin-bottom: 1.25rem;
-}
-
-.graph-controls-column .layout-button {
-  justify-content: center;
-  transition: all 0.2s ease;
-}
-
-.graph-controls-column .layout-button svg {
-  margin-right: 0.5rem;
-}
-
-.graph-controls-column .slider-container {
-  margin-top: 0.5rem;
-}
-
-/* Fix for toggle buttons */
-.toggle-all {
-  padding: 0.25rem;
-  border-radius: var(--radius-sm);
-  transition: background-color 0.2s;
-}
-
-.toggle-all:hover {
-  background-color: rgba(0, 0, 0, 0.05);
-}
-
-.dark-theme .toggle-all:hover {
-  background-color: rgba(255, 255, 255, 0.05);
-} 
-
-/* Clear highlights button styling */
-.clear-highlights-btn {
-  position: absolute;
-  right: 1rem;
-  top: 1.25rem;
-  background-color: #f44336;
-  color: white;
-  border: none;
-  border-radius: var(--radius-sm);
-  padding: 0.25rem 0.5rem;
-  font-size: 0.75rem;
-  cursor: pointer;
-  transition: background-color 0.2s;
-  display: flex;
-  align-items: center;
-}
-
-.clear-highlights-btn:hover {
-  background-color: #d32f2f;
-}
-
-.dark-theme .clear-highlights-btn {
-  background-color: #c62828;
-}
-
-.dark-theme .clear-highlights-btn:hover {
-  background-color: #b71c1c;
 }
 
 .chat-content {
@@ -4590,5 +2400,4 @@
   bottom: auto !important;
   margin-top: auto; /* push to bottom */
   width: 100%;
->>>>>>> bb3323b1
 }