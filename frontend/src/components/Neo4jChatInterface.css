--- conflicted
+++ resolved
@@ -1,8 +1,5 @@
-<<<<<<< HEAD
 /* Analyo Interface - Theme-Aware Design */
 
-=======
->>>>>>> fb66a2b9
 /* CSS Reset and Base */
 * {
   box-sizing: border-box;
